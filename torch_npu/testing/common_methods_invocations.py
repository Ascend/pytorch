# Copyright (c) 2020 Huawei Technologies Co., Ltd
# Copyright (c) 2019, Facebook CORPORATION.
# All rights reserved.
#
# Licensed under the BSD 3-Clause License  (the "License");
# you may not use this file except in compliance with the License.
# You may obtain a copy of the License at
#
# https://opensource.org/licenses/BSD-3-Clause
#
# Unless required by applicable law or agreed to in writing, software
# distributed under the License is distributed on an "AS IS" BASIS,
# WITHOUT WARRANTIES OR CONDITIONS OF ANY KIND, either express or implied.
# See the License for the specific language governing permissions and
# limitations under the License.

from typing import List
from functools import partial
import unittest

import torch
from torch.testing._internal import common_methods_invocations
from torch.testing._internal.common_dtype import (_dispatch_dtypes, floating_and_complex_types_and,
                                                  floating_types, floating_types_and, complex_types)
from torch.testing._internal.common_methods_invocations import (OpInfo as Of_OpInfo,
                                                                UnaryUfuncInfo as Of_UnaryUfuncInfo,
                                                                BinaryUfuncInfo as Of_BinaryUfuncInfo,
                                                                ReductionOpInfo as Of_ReductionOpInfo,
                                                                DecorateInfo,
                                                                wrapper_set_seed,
                                                                sample_inputs_normal_common)


class OpInfo(Of_OpInfo):
    def __init__(
            self,
            name,  # the string name of the function
            dtypes=_dispatch_dtypes((torch.float32,)),
            formats=(2, ),
            dtypesIfNPU=(torch.float16,),
            backward_dtypes=None,
            backward_dtypesIfNPU=None,
            skipSample=None,
            skips=tuple(),
            **kwargs):

        super().__init__(
            name,
            dtypes=dtypes,
            backward_dtypes=backward_dtypes,
            skips=skips,
            **kwargs)

        self.dtypesIfNPU = set(dtypesIfNPU) if dtypesIfNPU is not None else self.dtypes
        self.backward_dtypesIfNPU = set(backward_dtypesIfNPU) if backward_dtypesIfNPU is not None else (
            backward_dtypes if backward_dtypes is not None
            else dtypesIfNPU if dtypesIfNPU is not None
            else dtypes
        )
        self.formats = formats
        self.skipSample = skipSample
    
    def supported_dtypes(self, device_type):
        return self.dtypesIfNPU if device_type == 'npu' else self.dtypes

    def supported_backward_dtypes(self, device_type):
        if not self.supports_autograd:
            return set()

        backward_dtypes = None
        if device_type == 'npu':
            backward_dtypes = self.backward_dtypesIfNPU
        else:
            backward_dtypes = self.backward_dtypes

        allowed_backward_dtypes = floating_and_complex_types_and(torch.bfloat16, torch.float16)
        return set(allowed_backward_dtypes).intersection(backward_dtypes)


class UnaryUfuncInfo(OpInfo, Of_UnaryUfuncInfo):
    def __init__(
            self,
            name,  # the string name of the function
            ref=None,
            sample_inputs_func=common_methods_invocations.sample_inputs_unary,
            **kwargs):

        super().__init__(
            name,
            ref=ref,
            sample_inputs_func=sample_inputs_func,
            **kwargs)


class BinaryUfuncInfo(OpInfo, Of_BinaryUfuncInfo):
    def __init__(self, name, **kwargs):
        super().__init__(name, **kwargs)


<<<<<<< HEAD
class ReductionOpInfo(OpInfo, Of_ReductionOpInfo):
    def __init__(self, name, **kwargs):
        super().__init__(name, **kwargs)
=======
def sample_inputs_normal_tensor_second(self, device, dtype, requires_grad, **kwargs):
    cases = [
        ([3, 4], 0.3, {}),
        ([3, 55], 0, {}),
        ([5, 6, 7, 8], [5, 6, 7, 8], {})
    ]
    return sample_inputs_normal_common(self, device, dtype, requires_grad, cases, **kwargs)
>>>>>>> fa900c05


op_db: List[OpInfo] = [
    UnaryUfuncInfo(
        'abs',
        aliases=('absolute', ),
        dtypes=_dispatch_dtypes((torch.int8, torch.int16, torch.int32, torch.int64, 
        torch.float16, torch.float32, )),
        dtypesIfNPU=_dispatch_dtypes((torch.int8, torch.int16, torch.int32, torch.int64, 
        torch.float16, torch.float32, torch.float64)),
        formats=(0, 3),
        supports_inplace_autograd=False,
        skips=(
            DecorateInfo(unittest.skip("skipped!"), 'TestOps', 'test_correctness', 
            dtypes=[torch.int16, torch.int64]),
        ),
    ),
    UnaryUfuncInfo(
        'acos',
        aliases=('arccos', ),
        dtypes=_dispatch_dtypes((torch.float32, )),
        dtypesIfNPU=_dispatch_dtypes((torch.float16, torch.float32, torch.float64)),
        formats=(2, ),
        skipSample={
            'test_correctness' : (0, 2), 
        },
    ),
    UnaryUfuncInfo(
        'acosh',
        aliases=('arccosh', ),
        dtypes=_dispatch_dtypes((torch.float32, )),
        dtypesIfNPU=_dispatch_dtypes((torch.float32, )),
        formats=(0, ),
        supports_inplace_autograd=False,
        skipSample={
            'test_correctness' : (0, 2),
        },
    ),
    BinaryUfuncInfo(
        'add',
        dtypes=_dispatch_dtypes((torch.float32, )),
        dtypesIfNPU=_dispatch_dtypes((torch.float16, torch.float32)),
        sample_inputs_func=partial(common_methods_invocations.sample_inputs_add_sub, alpha=2),
        formats=(0, 3, 29),
        supports_inplace_autograd=False,
        skipSample={
            'test_variant_consistency_eager' : (8, 18),
        },
    ),
    OpInfo(
        'addbmm',
        dtypes=_dispatch_dtypes((torch.float32, )),
        dtypesIfNPU=_dispatch_dtypes((torch.float32, )),
        sample_inputs_func=common_methods_invocations.sample_inputs_addbmm,
        skips=(
            DecorateInfo(unittest.skip("skipped!"), 'TestOps', 'test_correctness', 
            dtypes=[torch.float32]),
            DecorateInfo(unittest.skip("skipped!"), 'TestOps', 'test_variant_consistency_eager', 
            dtypes=[torch.float32]),
        ),
    ),
    OpInfo(
        'addcdiv',
        dtypes=_dispatch_dtypes((torch.float32, torch.float64, )),
        dtypesIfNPU=_dispatch_dtypes((torch.float16, torch.float32, torch.float64, )),
        sample_inputs_func=common_methods_invocations.sample_inputs_addcmul_addcdiv,
        formats=(2, ),
        supports_inplace_autograd=False,
        skipSample={
            'test_correctness' : (0, 4, 5, 10, 11),
        },
        skips=(
            DecorateInfo(unittest.skip("skipped!"), 'TestOps', 'test_correctness', 
            dtypes=[torch.float16]),
            DecorateInfo(unittest.skip("skipped!"), 'TestOps', 'test_variant_consistency_eager', 
            dtypes=[torch.float32]),
        ),
    ),
    OpInfo(
        'addcmul',
        dtypes=_dispatch_dtypes((torch.float32, )),
        dtypesIfNPU=_dispatch_dtypes((torch.float16, torch.float32, )),
        sample_inputs_func=common_methods_invocations.sample_inputs_addcmul_addcdiv,
        formats=(2, ),
        supports_inplace_autograd=False,
        skipSample={
            'test_correctness' : (0, 1, 3, 5, 8, 9, 11),
            'test_variant_consistency_eager' : (8, 9, 20, 21),
        },
        skips=(
            DecorateInfo(unittest.skip("skipped!"), 'TestOps', 'test_correctness', 
            dtypes=[torch.float16]),
        ),
    ),
    OpInfo(
        'addmm',
        dtypes=_dispatch_dtypes((torch.float32, )),
        dtypesIfNPU=_dispatch_dtypes((torch.float16, torch.float32, )),
        sample_inputs_func=common_methods_invocations.sample_inputs_addmm,
        supports_inplace_autograd=False,
        skips=(
            DecorateInfo(unittest.skip("skipped!"), 'TestOps', 'test_correctness', 
            dtypes=[torch.float16, torch.float32]),
            DecorateInfo(unittest.skip("skipped!"), 'TestOps', 'test_variant_consistency_eager', 
            dtypes=[torch.float16, torch.float32]),
        ),
    ),
    OpInfo(
        'addmv',
        dtypes=_dispatch_dtypes((torch.float32, )),
        dtypesIfNPU=_dispatch_dtypes((torch.float16, torch.float32, )),
        sample_inputs_func=common_methods_invocations.sample_inputs_addmv,
        formats=(0, 3),
        supports_inplace_autograd=False,
        skips=(
            DecorateInfo(unittest.skip("skipped!"), 'TestOps', 'test_correctness', 
            dtypes=[torch.float16, torch.float32]),
            DecorateInfo(unittest.skip("skipped!"), 'TestOps', 'test_variant_consistency_eager', 
            dtypes=[torch.float16, torch.float32]),
        ),
    ),
    OpInfo(
        'addr',
        dtypes=_dispatch_dtypes((torch.int32, torch.float32)),
        dtypesIfNPU=_dispatch_dtypes((torch.int32, torch.float32, )),
        sample_inputs_func=common_methods_invocations.sample_inputs_addr,
        supports_inplace_autograd=False,
        skipSample={
            'test_variant_consistency_eager' : (1, 3, 5, 7, ),
        },
        skips=(
            DecorateInfo(unittest.skip("skipped!"), 'TestOps', 'test_correctness', 
            dtypes=[torch.int32, torch.float32]),
        ),
    ),
    OpInfo(
        'argsort',
        dtypes=_dispatch_dtypes((torch.float32, )),
        dtypesIfNPU=_dispatch_dtypes((torch.float16, torch.float32, )),
        sample_inputs_func=common_methods_invocations.sample_inputs_argsort,
        supports_autograd=False,
        supports_out=False,
        skipSample={
            'test_variant_consistency_eager' : (25, 26, 27, 53, 54, 55),
            'test_correctness' : (0, 25, 26, 27),
        },
    ),
    OpInfo(
        'as_strided',
        dtypes=_dispatch_dtypes((torch.int32, torch.float16, torch.float32)),
        dtypesIfNPU=_dispatch_dtypes((torch.int32, torch.float16, torch.float32)),
        sample_inputs_func=common_methods_invocations.sample_inputs_as_strided,
        formats=(0, 2),
        supports_out=False,
    ),
    UnaryUfuncInfo(
        'asin',
        aliases=('arcsin', ),
        dtypes=_dispatch_dtypes((torch.float32, )),
        dtypesIfNPU=_dispatch_dtypes((torch.float32, )),
        skipSample={
            'test_correctness' : (0, 1, 2, 3,),
        },
    ),
    UnaryUfuncInfo(
        'asinh',
        aliases=('arcsinh', ),
        dtypes=_dispatch_dtypes((torch.float32, )),
        dtypesIfNPU=_dispatch_dtypes((torch.float32, )),
        supports_inplace_autograd=False,
    ),
    UnaryUfuncInfo(
        'atan',
        aliases=('arctan', ),
        dtypes=_dispatch_dtypes((torch.float32, )),
        dtypesIfNPU=_dispatch_dtypes((torch.float32, )),
    ),
    BinaryUfuncInfo(
        'atan2',
        aliases=('arctan2', ),
        dtypes=_dispatch_dtypes((torch.float32, )),
        dtypesIfNPU=_dispatch_dtypes((torch.float16, torch.float32)),
        sample_inputs_func=common_methods_invocations.sample_inputs_atan2,
        formats=(0, 2, 3),
        skips=(
            DecorateInfo(unittest.skip("skipped!"), 'TestOps', 'test_correctness', 
            dtypes=[torch.float16]),
        ),
    ),
    UnaryUfuncInfo(
        'atanh',
        aliases=('arctanh', ),
        dtypes=_dispatch_dtypes((torch.float32, )),
        dtypesIfNPU=_dispatch_dtypes((torch.float32, )),
        supports_inplace_autograd=False,
        formats=(0, 3, 4, 29),
        skipSample={
            'test_correctness' : (0, 2, ),
        },
    ),
    OpInfo(
        'baddbmm',
        dtypes=_dispatch_dtypes((torch.float32, )),
        dtypesIfNPU=_dispatch_dtypes((torch.float16, torch.float32)),
        sample_inputs_func=common_methods_invocations.sample_inputs_baddbmm,
        formats=(0, 2, ),
        skips=(
            DecorateInfo(unittest.skip("skipped!"), 'TestOps', 'test_correctness', 
            dtypes=[torch.float16, torch.float32]),
            DecorateInfo(unittest.skip("skipped!"), 'TestOps', 'test_variant_consistency_eager', 
            dtypes=[torch.float16, torch.float32]),
        ),
    ),
    OpInfo(
        'bernoulli',
        dtypes=_dispatch_dtypes((torch.float32, )),
        dtypesIfNPU=_dispatch_dtypes((torch.float16, torch.float32)),
        sample_inputs_func=common_methods_invocations.sample_inputs_bernoulli,
        formats=(0, 3),
        inplace_variant=None,
        skips=(
            DecorateInfo(unittest.skip("skipped!"), 'TestOps', 'test_correctness', 
            dtypes=[torch.float16, torch.float32]),
            DecorateInfo(unittest.skip("skipped!"), 'TestOps', 'test_variant_consistency_eager', 
            dtypes=[torch.float16, torch.float32]),
        ),
    ),
    OpInfo(
        'bincount',
        dtypes=_dispatch_dtypes((torch.int8, torch.int16, )),
        dtypesIfNPU=_dispatch_dtypes((torch.int8, torch.int16, torch.int32, torch.int64, 
        torch.float16, torch.float32)),
        sample_inputs_func=common_methods_invocations.sample_inputs_bincount,
        supports_autograd=False,
        formats=(2, ),
        supports_out=False,
        skips=(
            DecorateInfo(unittest.skip("skipped!"), 'TestOps', 'test_correctness', 
            dtypes=[torch.int16, torch.int32, torch.int64, torch.float16, torch.float32]),
        ),
    ),
    BinaryUfuncInfo(
        'bitwise_and',
        dtypes=_dispatch_dtypes((torch.int8, torch.int16, )),
        dtypesIfNPU=_dispatch_dtypes((torch.int8, torch.int16, )),
        sample_inputs_func=common_methods_invocations.sample_inputs_binary_pwise,
        supports_autograd=False,
        formats=(0, 2),
        skips=(
            DecorateInfo(unittest.skip("skipped!"), 'TestOps', 'test_variant_consistency_eager', 
            dtypes=[torch.int8, torch.int16]),
        ),
    ),
    UnaryUfuncInfo(
        'bitwise_not',
        dtypes=_dispatch_dtypes((torch.int8, torch.int16, torch.int32, torch.int64, torch.bool, )),
        dtypesIfNPU=_dispatch_dtypes((torch.int8, torch.int16, torch.int32, torch.int64, torch.bool, )),
        supports_autograd=False,
        formats=(2, ),
    ),
    OpInfo(
        'bmm',
        dtypes=_dispatch_dtypes((torch.float32, )),
        dtypesIfNPU=_dispatch_dtypes((torch.float16, torch.float32)),
        sample_inputs_func=common_methods_invocations.sample_inputs_bmm,
        formats=(0, 3, 29),
        skips=(
            DecorateInfo(unittest.skip("skipped!"), 'TestOps', 'test_correctness', 
            dtypes=[torch.float16, torch.float32]),
        ),
    ),
    OpInfo(
        'cdist',
        dtypes=_dispatch_dtypes((torch.float32, )),
        dtypesIfNPU=_dispatch_dtypes((torch.float16, torch.float32)),
        sample_inputs_func=common_methods_invocations.sample_inputs_cdist,
        formats=(2, ),
        supports_out=False,
        skips=(
            DecorateInfo(unittest.skip("skipped!"), 'TestOps', 'test_correctness', 
            dtypes=[torch.float16, torch.float32]),
            DecorateInfo(unittest.skip("skipped!"), 'TestOps', 'test_variant_consistency_eager', 
            dtypes=[torch.float16, torch.float32]),
        ),
    ),
    OpInfo(
        'clamp',
        aliases=('clip',),
        dtypes=_dispatch_dtypes((torch.float32, )),
        dtypesIfNPU=_dispatch_dtypes((torch.int32, torch.float16, torch.float32)),
        sample_inputs_func=common_methods_invocations.sample_inputs_clamp,
        skips=(
            DecorateInfo(unittest.skip("skipped!"), 'TestOps', 'test_correctness', 
            dtypes=[torch.int32]),
        ),
    ),
    UnaryUfuncInfo(
        'clamp',
        aliases=('clip',),
        dtypes=_dispatch_dtypes((torch.float32, )),
        dtypesIfNPU=_dispatch_dtypes((torch.int32, torch.float16, torch.float32)),
        sample_inputs_func=common_methods_invocations.sample_inputs_clamp_scalar,
        skips=(
            DecorateInfo(unittest.skip("skipped!"), 'TestOps', 'test_correctness', 
            dtypes=[torch.int32]),
        ),
    ),
    UnaryUfuncInfo(
        'ceil',
        dtypes=_dispatch_dtypes((torch.float32, )),
        dtypesIfNPU=_dispatch_dtypes((torch.float32, )),
        formats=(0, 3, 4, 29),
    ),
    UnaryUfuncInfo(
        'cos',
        dtypes=_dispatch_dtypes((torch.float32, )),
        dtypesIfNPU=_dispatch_dtypes((torch.float32, )),
    ),
    UnaryUfuncInfo(
        'cosh',
        dtypes=_dispatch_dtypes((torch.float32, )),
        dtypesIfNPU=_dispatch_dtypes((torch.float16, torch.float32, )),
        formats=(2, ),
    ),
    OpInfo(
        'cross',
        dtypes=_dispatch_dtypes((torch.float32, )),
        dtypesIfNPU=_dispatch_dtypes((torch.float32, )),
        sample_inputs_func=common_methods_invocations.sample_inputs_cross,
        formats=(2, ),
        skipSample={
            'test_variant_consistency_eager' : (2, 5, ),
        },
        skips=(
            DecorateInfo(unittest.skip("skipped!"), 'TestOps', 'test_correctness', 
            dtypes=[torch.float32]),
        ),
    ),
    OpInfo(
        'nn.functional.ctc_loss',
        dtypes=_dispatch_dtypes((torch.float32, )),
        dtypesIfNPU=_dispatch_dtypes((torch.float32, )),
        sample_inputs_func=common_methods_invocations.sample_inputs_ctc_loss,
        formats=(2, ),
        supports_out=False,
        skips=(
            DecorateInfo(unittest.skip("skipped!"), 'TestOps', 'test_correctness', 
            dtypes=[torch.float32]),
        ),
    ),
    UnaryUfuncInfo(
        'isnan',
        dtypes=_dispatch_dtypes((torch.float32, )),
        dtypesIfNPU=_dispatch_dtypes((torch.float32, )),
        supports_autograd=False,
        supports_out=False,
    ),
    OpInfo(
        'diag',
        dtypes=_dispatch_dtypes((torch.float32, )),
        dtypesIfNPU=_dispatch_dtypes((torch.float16, torch.float32)),
        sample_inputs_func=common_methods_invocations.sample_inputs_diag,
        formats=(2, ),
        skips=(
            DecorateInfo(unittest.skip("skipped!"), 'TestOps', 'test_correctness', 
            dtypes=[torch.float16, torch.float32]),
            DecorateInfo(unittest.skip("skipped!"), 'TestOps', 'test_variant_consistency_eager', 
            dtypes=[torch.float16, torch.float32]),
        ),
    ),
    BinaryUfuncInfo(
        'div',
        aliases=('divide',),
        dtypes=_dispatch_dtypes((torch.int32, torch.float32)),
        dtypesIfNPU=_dispatch_dtypes((torch.int32, torch.float16, torch.float32)),
        sample_inputs_func=partial(common_methods_invocations.sample_inputs_binary_pwise, python_scalars=True),
        formats=(0, 3, 29),
        skipSample={
            'test_variant_consistency_eager' : (8, 17, ),
        },
        skips=(
            DecorateInfo(unittest.skip("skipped!"), 'TestOps', 'test_correctness', 
            dtypes=[torch.int32, torch.float16, torch.float32]),
        ),
    ),
    OpInfo(
        'dot',
        dtypes=_dispatch_dtypes((torch.float32, )),
        dtypesIfNPU=_dispatch_dtypes((torch.float16, torch.float32)),
        sample_inputs_func=common_methods_invocations.sample_inputs_dot_vdot,
        formats=(2, ),
    ),
    OpInfo(
        'nn.functional.dropout',
        dtypes=_dispatch_dtypes((torch.float32, )),
        dtypesIfNPU=_dispatch_dtypes((torch.float16, torch.float32)),
        sample_inputs_func=common_methods_invocations.sample_inputs_dropout,
        formats=(2, ),
        supports_out=False,
        inplace_variant=lambda input, *args, **kwargs:
            wrapper_set_seed(torch.nn.functional.dropout, input, *args, **kwargs, inplace=True),
        skips=(
            DecorateInfo(unittest.skip("skipped!"), 'TestOps', 'test_correctness', 
            dtypes=[torch.float16, torch.float32]),
            DecorateInfo(unittest.skip("skipped!"), 'TestOps', 'test_variant_consistency_eager', 
            dtypes=[torch.float32]),
        ),
    ),
    OpInfo(
        'nn.functional.embedding',
        dtypes=_dispatch_dtypes((torch.float32, )),
        dtypesIfNPU=_dispatch_dtypes((torch.float16, torch.float32)),
        sample_inputs_func=common_methods_invocations.sample_inputs_embedding,
        formats=(0, 29),
        supports_out=False,
        skips=(
            DecorateInfo(unittest.skip("skipped!"), 'TestOps', 'test_correctness', 
            dtypes=[torch.float16, torch.float32]),
            DecorateInfo(unittest.skip("skipped!"), 'TestOps', 'test_variant_consistency_eager', 
            dtypes=[torch.float16, torch.float32]),
        ),
    ),
    BinaryUfuncInfo(
        'eq',
        aliases=('equal',),
        dtypes=_dispatch_dtypes((torch.float32, )),
        dtypesIfNPU=_dispatch_dtypes((torch.float16, torch.float32)),
        sample_inputs_func=common_methods_invocations.sample_inputs_comparison_ops,
        supports_autograd=False,
        formats=(0, 3),
        skips=(
            DecorateInfo(unittest.skip("skipped!"), 'TestOps', 'test_variant_consistency_eager', 
            dtypes=[torch.float16, torch.float32]),
        ),
    ),
    UnaryUfuncInfo(
        'erf',
        dtypes=_dispatch_dtypes((torch.float32, )),
        dtypesIfNPU=_dispatch_dtypes((torch.float32, )),
        formats=(0, 3, 4, 29),
        skipSample={
            'test_correctness' : (0, ),
        },
    ),   
    UnaryUfuncInfo(
        'erfc',
        aliases=('special.erfc', ),
        dtypes=_dispatch_dtypes((torch.float32, )),
        dtypesIfNPU=_dispatch_dtypes((torch.float32, )),
        formats=(0, 2, 3, 4, 30),
        skipSample={
            'test_correctness' : (0, ),
        },
    ),  
    UnaryUfuncInfo(
        'erfinv',
        aliases=('special.erfinv', ),
        dtypes=_dispatch_dtypes((torch.float32, )),
        dtypesIfNPU=_dispatch_dtypes((torch.float16, torch.float32, )),
        formats=(2, ),
        skipSample={
            'test_correctness' : (0, 2, ),
            'test_variant_consistency_eager' : (3, ),
        },
        skips=(
            DecorateInfo(unittest.skip("skipped!"), 'TestOps', 'test_out', dtypes=[torch.float32]),
        ),  
    ),  
    UnaryUfuncInfo(
        'exp',
        dtypes=_dispatch_dtypes((torch.float32, )),
        dtypesIfNPU=_dispatch_dtypes((torch.float16, torch.float32, )),
        formats=(0, 3),
    ),  
    UnaryUfuncInfo(
        'exp2',
        aliases=('special.exp2', ),
        dtypes=_dispatch_dtypes((torch.float32, )),
        dtypesIfNPU=_dispatch_dtypes((torch.float16, torch.float32, )),
        formats=(0, 2, 3),
    ),  
    UnaryUfuncInfo(
        'expm1',
        aliases=('special.expm1', ),
        dtypes=_dispatch_dtypes((torch.float32, )),
        dtypesIfNPU=_dispatch_dtypes((torch.float16, torch.float32, )),
        formats=(0, 3, 4, 29),
        skipSample={
            'test_correctness' : (0, 2, ),
        },
    ), 
    OpInfo(
        'flip',
        dtypes=_dispatch_dtypes((torch.int32, torch.float32)),
        dtypesIfNPU=_dispatch_dtypes((torch.int32, torch.float32)),
        sample_inputs_func=common_methods_invocations.sample_inputs_flip,
        supports_out=False,
    ),
    UnaryUfuncInfo(
        'floor',
        dtypes=_dispatch_dtypes((torch.float32, )),
        dtypesIfNPU=_dispatch_dtypes((torch.float16, torch.float32, )),
        formats=(0, 3),
    ), 
    BinaryUfuncInfo(
        'fmod',
        dtypes=_dispatch_dtypes((torch.float32, )),
        dtypesIfNPU=_dispatch_dtypes((torch.float16, torch.float32)),
        sample_inputs_func=common_methods_invocations.sample_inputs_fmod_remainder,
        formats=(0, 3),
        skips=(
            DecorateInfo(unittest.skip("skipped!"), 'TestOps', 'test_correctness', 
            dtypes=[torch.float16, torch.float32]),
            DecorateInfo(unittest.skip("skipped!"), 'TestOps', 'test_variant_consistency_eager', 
            dtypes=[torch.float32]),
        ),        
    ),
    UnaryUfuncInfo(
        'frac',
        dtypes=_dispatch_dtypes((torch.float32, )),
        dtypesIfNPU=_dispatch_dtypes((torch.float32, )),
        formats=(2, ),
    ), 
    OpInfo(
        'gather',
        dtypes=_dispatch_dtypes((torch.int16, torch.int32, torch.float16, torch.float32)),
        dtypesIfNPU=_dispatch_dtypes((torch.int16, torch.int32, torch.float16, torch.float32)),
        sample_inputs_func=common_methods_invocations.sample_inputs_gather,
        skips=(
            DecorateInfo(unittest.skip("skipped!"), 'TestOps', 'test_correctness', 
            dtypes=[torch.int16, torch.int32, torch.float16, torch.float32]),
            DecorateInfo(unittest.skip("skipped!"), 'TestOps', 'test_variant_consistency_eager', 
            dtypes=[torch.int16, torch.int32, torch.float16, torch.float32]),
        ),
    ),
    BinaryUfuncInfo(
        'ge',
        aliases=('greater_equal',),
        dtypes=_dispatch_dtypes((torch.float32, )),
        dtypesIfNPU=_dispatch_dtypes((torch.float16, torch.float32)),
        sample_inputs_func=common_methods_invocations.sample_inputs_comparison_ops,
        supports_autograd=False,
    ),
    OpInfo(
        'nn.functional.gelu',
        dtypes=_dispatch_dtypes((torch.float32, )),
        dtypesIfNPU=_dispatch_dtypes((torch.float16, torch.float32)),
        sample_inputs_func=common_methods_invocations.sample_inputs_gelu,
        formats=(2, ),
        supports_out=False,
        skips=(
            DecorateInfo(unittest.skip("skipped!"), 'TestOps', 'test_correctness', 
            dtypes=[torch.float16, torch.float32]),
        ),
    ),
    OpInfo(
        'nn.functional.glu',
        dtypes=_dispatch_dtypes((torch.float32, )),
        dtypesIfNPU=_dispatch_dtypes((torch.float16, torch.float32)),
        sample_inputs_func=common_methods_invocations.sample_inputs_glu,
        formats=(2, ),
        supports_out=False,
        skips=(
            DecorateInfo(unittest.skip("skipped!"), 'TestOps', 'test_correctness', 
            dtypes=[torch.float16, torch.float32]),
        ),
    ),
    BinaryUfuncInfo(
        'gt',
        aliases=('greater',),
        dtypes=_dispatch_dtypes((torch.int16, torch.float32)),
        dtypesIfNPU=_dispatch_dtypes((torch.int16, torch.float16, torch.float32)),
        sample_inputs_func=common_methods_invocations.sample_inputs_comparison_ops,
        supports_autograd=False,
        formats=(0, 2),
    ),
    OpInfo(
        'nn.functional.hardshrink',
        dtypes=_dispatch_dtypes((torch.float32, )),
        dtypesIfNPU=_dispatch_dtypes((torch.float16, torch.float32)),
        sample_inputs_func=common_methods_invocations.sample_inputs_softshrink_hardshrink_hardtanh,
        formats=(2, ),
        supports_out=False,
    ),
    OpInfo(
        'nn.functional.hardswish',
        dtypes=_dispatch_dtypes((torch.float32, )),
        dtypesIfNPU=_dispatch_dtypes((torch.float16, torch.float32)),
        sample_inputs_func=common_methods_invocations.sample_inputs_hardswish,
        formats=(0, 3, 29),
        supports_out=False,
        skipSample={
            'test_correctness' : (0, 3, ),
        },
    ),
    UnaryUfuncInfo(
        'nn.functional.hardsigmoid',
        dtypes=_dispatch_dtypes((torch.float32, )),
        dtypesIfNPU=_dispatch_dtypes((torch.float16, torch.float32, )),
        formats=(2, ),
        supports_out=False,
    ), 
    OpInfo(
        'nn.functional.hardtanh',
        dtypes=_dispatch_dtypes((torch.float32, )),
        dtypesIfNPU=_dispatch_dtypes((torch.float16, torch.float32)),
        sample_inputs_func=common_methods_invocations.sample_inputs_softshrink_hardshrink_hardtanh,
        formats=(0, 3, 4, 29),
        supports_out=False,
    ),
    OpInfo(
        'index_add',
        dtypes=_dispatch_dtypes((torch.int8, torch.float16, torch.float32)),
        dtypesIfNPU=_dispatch_dtypes((torch.int8, torch.int32, torch.float16, torch.float32)),
        sample_inputs_func=common_methods_invocations.sample_inputs_index,
        formats=(2, 3, 4),
        skips=(
            DecorateInfo(unittest.skip("skipped!"), 'TestOps', 'test_correctness', 
            dtypes=[torch.int8, torch.int32, torch.float16, torch.float32]),
            DecorateInfo(unittest.skip("skipped!"), 'TestOps', 'test_variant_consistency_eager', 
            dtypes=[torch.int8, torch.int32, torch.float16, torch.float32]),
            
        ),
    ),
    OpInfo(
        'index_copy',
        dtypes=_dispatch_dtypes((torch.float32, )),
        dtypesIfNPU=_dispatch_dtypes((torch.float32, )),
        sample_inputs_func=common_methods_invocations.sample_inputs_index,
        formats=(2, ),
        supports_inplace_autograd=False,
        supports_out=False,
        skips=(
            DecorateInfo(unittest.skip("skipped!"), 'TestOps', 'test_correctness', 
            dtypes=[torch.float32]),
            DecorateInfo(unittest.skip("skipped!"), 'TestOps', 'test_variant_consistency_eager', 
            dtypes=[torch.float32]),
        ),
    ),
    OpInfo(
        'index_put',
        dtypes=_dispatch_dtypes((torch.float32, )),
        dtypesIfNPU=_dispatch_dtypes((torch.float16, torch.float32)),
        sample_inputs_func=common_methods_invocations.sample_inputs_index_put,
        supports_inplace_autograd=False,
        supports_out=False,
    ),
    OpInfo(
        'inverse',
        dtypes=_dispatch_dtypes((torch.float32, )),
        dtypesIfNPU=_dispatch_dtypes((torch.float32, )),
        sample_inputs_func=common_methods_invocations.sample_inputs_linalg_invertible,
        formats=(0, 3),
        skipSample={
            'test_correctness' : (0, 4, 6, ),
        },
    ),
    BinaryUfuncInfo(
        'isclose',
        dtypes=_dispatch_dtypes((torch.int32, torch.float32)),
        dtypesIfNPU=_dispatch_dtypes((torch.int32, torch.float16, torch.float32)),
        sample_inputs_func=common_methods_invocations.sample_inputs_isclose,
        supports_autograd=False,
        supports_out=False,
        skips=(
            DecorateInfo(unittest.skip("skipped!"), 'TestOps', 'test_correctness', 
            dtypes=[torch.int32, torch.float16, torch.float32]),
            DecorateInfo(unittest.skip("skipped!"), 'TestOps', 'test_variant_consistency_eager', 
            dtypes=[torch.int32, torch.float16, torch.float32]),
        ),
    ),
    UnaryUfuncInfo(
        'isfinite',
        dtypes=_dispatch_dtypes((torch.int16, torch.int32, torch.int64, torch.float32, )),
        dtypesIfNPU=_dispatch_dtypes((torch.int16, torch.int32, torch.int64, torch.float32, )),
        supports_autograd=False,
        supports_out=False,
    ), 
    OpInfo(
        'nn.functional.kl_div',
        dtypes=_dispatch_dtypes((torch.float32, )),
        dtypesIfNPU=_dispatch_dtypes((torch.float16, torch.float32)),
        sample_inputs_func=common_methods_invocations.sample_inputs_kl_div,
        supports_out=False,
        skips=(
            DecorateInfo(unittest.skip("skipped!"), 'TestOps', 'test_correctness', 
            dtypes=[torch.float16, torch.float32]),
        ),
    ),
    OpInfo(
        'kthvalue',
        dtypes=_dispatch_dtypes((torch.int32, torch.float32)),
        dtypesIfNPU=_dispatch_dtypes((torch.int32, torch.float16, torch.float32)),
        sample_inputs_func=common_methods_invocations.sample_inputs_kthvalue,
        formats=(2, ),
        skips=(
            DecorateInfo(unittest.skip("skipped!"), 'TestOps', 'test_correctness', 
            dtypes=[torch.int32, torch.float16, torch.float32]),
            DecorateInfo(unittest.skip("skipped!"), 'TestOps', 'test_variant_consistency_eager', 
            dtypes=[torch.int32, torch.float16, torch.float32]),
        ),
    ),
    OpInfo(
        'nn.functional.layer_norm',
        aliases=('layer_norm', ),
        dtypes=_dispatch_dtypes((torch.float32, )),
        dtypesIfNPU=_dispatch_dtypes((torch.float16, torch.float32)),
        sample_inputs_func=common_methods_invocations.sample_inputs_layer_norm,
        formats=(0, 2, 3, 29),
        supports_out=False,
        skips=(
            DecorateInfo(unittest.skip("skipped!"), 'TestOps', 'test_correctness', 
            dtypes=[torch.float16, torch.float32]),
            DecorateInfo(unittest.skip("skipped!"), 'TestOps', 'test_variant_consistency_eager', 
            dtypes=[torch.float16, torch.float32]),
        ),
    ),
    OpInfo(
        'nn.functional.leaky_relu',
        dtypes=_dispatch_dtypes((torch.float32, )),
        dtypesIfNPU=_dispatch_dtypes((torch.float16, torch.float32)),
        sample_inputs_func=common_methods_invocations.sample_inputs_leaky_relu,
        formats=(0, 3),
        supports_out=False,
        skips=(
            DecorateInfo(unittest.skip("skipped!"), 'TestOps', 'test_correctness', 
            dtypes=[torch.float16, torch.float32]),
        ),
    ),
    BinaryUfuncInfo(
        'le',
        aliases=('less_equal',),
        dtypes=_dispatch_dtypes((torch.float16, torch.float32)),
        dtypesIfNPU=_dispatch_dtypes((torch.float16, torch.float32)),
        sample_inputs_func=common_methods_invocations.sample_inputs_comparison_ops,
        supports_autograd=False,
        formats=(0, 3),
    ),
    OpInfo(
        'lerp',
        dtypes=_dispatch_dtypes((torch.float32, )),
        dtypesIfNPU=_dispatch_dtypes((torch.float16, torch.float32)),
        sample_inputs_func=common_methods_invocations.sample_inputs_lerp,
        formats=(2, ),
        skips=(
            DecorateInfo(unittest.skip("skipped!"), 'TestOps', 'test_correctness', 
            dtypes=[torch.float16, torch.float32]),
            DecorateInfo(unittest.skip("skipped!"), 'TestOps', 'test_variant_consistency_eager', 
            dtypes=[torch.float16, torch.float32]),
        ),
    ),
    OpInfo(
        'linalg.svd',
        dtypes=_dispatch_dtypes((torch.float32, )),
        dtypesIfNPU=_dispatch_dtypes((torch.float32, )),
        sample_inputs_func=common_methods_invocations.sample_inputs_svd,
        skips=(
            DecorateInfo(unittest.skip("skipped!"), 'TestOps', 'test_correctness', 
            dtypes=[torch.float32]),
        ),
    ),
    OpInfo(
        'nn.functional.linear',
        dtypes=_dispatch_dtypes((torch.float32,)),
        dtypesIfNPU=_dispatch_dtypes((torch.float16, torch.float32,)),
        sample_inputs_func=common_methods_invocations.sample_inputs_linear,
        supports_out=False,
        skips=(
            DecorateInfo(unittest.skip("skipped!"), 'TestOps', 'test_correctness', 
            dtypes=[torch.float16, torch.float32]),
            DecorateInfo(unittest.skip("skipped!"), 'TestOps', 'test_variant_consistency_eager', 
            dtypes=[torch.float16, torch.float32]),
        ),
    ),
    UnaryUfuncInfo(
        'log',
        dtypes=_dispatch_dtypes((torch.float32, )),
        dtypesIfNPU=_dispatch_dtypes((torch.float16, torch.float32, )),
        formats=(3, ),
        skipSample={
            'test_correctness' : (0, 2, ),
        },
    ), 
    UnaryUfuncInfo(
        'log10',
        dtypes=_dispatch_dtypes((torch.float32, )),
        dtypesIfNPU=_dispatch_dtypes((torch.float16, torch.float32, )),
        formats=(0, 3),
        skips=(
            DecorateInfo(unittest.skip("skipped!"), 'TestOps', 'test_correctness', 
            dtypes=[torch.float16, torch.float32]),
        ),
    ), 
    UnaryUfuncInfo(
        'log1p',
        dtypes=_dispatch_dtypes((torch.float32, )),
        dtypesIfNPU=_dispatch_dtypes((torch.float16, torch.float32, )),
        formats=(0, 2, 4, 29),
        skipSample={
            'test_correctness' : (0, 2, ),
        },
    ), 
    UnaryUfuncInfo(
        'log2',
        dtypes=_dispatch_dtypes((torch.float32, )),
        dtypesIfNPU=_dispatch_dtypes((torch.float16, torch.float32, )),
        formats=(0, 3),
        skipSample={
            'test_correctness' : (0, 2, ),
        },
    ), 
    OpInfo(
        'log_softmax',
        aliases=('special.log_softmax', 'nn.functional.log_softmax'),
        dtypes=_dispatch_dtypes((torch.float32, )),
        dtypesIfNPU=_dispatch_dtypes((torch.float16, torch.float32)),
        sample_inputs_func=common_methods_invocations.sample_inputs_softmax_variant,
        formats=(0, 3),
        supports_out=False,
        skips=(
            DecorateInfo(unittest.skip("skipped!"), 'TestOps', 'test_correctness', 
            dtypes=[torch.float16]),
        ),
    ),
    OpInfo(
        'logaddexp',
        dtypes=_dispatch_dtypes((torch.float32, )),
        dtypesIfNPU=_dispatch_dtypes((torch.float16, torch.float32)),
        sample_inputs_func=common_methods_invocations.sample_inputs_masked_select,
        skips=(
            DecorateInfo(unittest.skip("skipped!"), 'TestOps', 'test_correctness', 
            dtypes=[torch.float16, torch.float32]),
            DecorateInfo(unittest.skip("skipped!"), 'TestOps', 'test_variant_consistency_eager', 
            dtypes=[torch.float16, torch.float32]),
            DecorateInfo(unittest.skip("skipped!"), 'TestOps', 'test_out', 
            dtypes=[torch.float16, torch.float32]),
        ),
    ),
    BinaryUfuncInfo(
        'logical_and',
        dtypes=_dispatch_dtypes((torch.bool, )),
        dtypesIfNPU=_dispatch_dtypes((torch.bool, )),
        sample_inputs_func=common_methods_invocations.sample_inputs_binary_pwise,
        supports_autograd=False,
    ),  
    # np.int8 np.int32 np.uint8 np.float16 np.float32 np.bool
    UnaryUfuncInfo(
        'logical_not',
        dtypes=_dispatch_dtypes((torch.bool, )),
        dtypesIfNPU=_dispatch_dtypes((torch.bool, )),
        supports_autograd=False,
    ),  
    BinaryUfuncInfo(
        'logical_or',
        dtypes=_dispatch_dtypes((torch.bool, )),
        dtypesIfNPU=_dispatch_dtypes((torch.bool, )),
        sample_inputs_func=common_methods_invocations.sample_inputs_binary_pwise,
        supports_autograd=False,
    ),  
    UnaryUfuncInfo(
        'nn.functional.logsigmoid',
        dtypes=_dispatch_dtypes((torch.float32, )),
        dtypesIfNPU=_dispatch_dtypes((torch.float16, torch.float32)),
        supports_out=False,
    ), 
    OpInfo(
        'logsumexp',
        dtypes=_dispatch_dtypes((torch.float32, )),
        dtypesIfNPU=_dispatch_dtypes((torch.float16, torch.float32)),
        sample_inputs_func=common_methods_invocations.sample_inputs_logsumexp,
        skips=(
            DecorateInfo(unittest.skip("skipped!"), 'TestOps', 'test_correctness', 
            dtypes=[torch.float16, torch.float32]),
            DecorateInfo(unittest.skip("skipped!"), 'TestOps', 'test_variant_consistency_eager', 
            dtypes=[torch.float16, torch.float32]),
            DecorateInfo(unittest.skip("skipped!"), 'TestOps', 'test_out', 
            dtypes=[torch.float16, torch.float32]),
        ),
    ),
    BinaryUfuncInfo(
        'lt',
        aliases=('less',),
        dtypes=_dispatch_dtypes((torch.float32, )),
        dtypesIfNPU=_dispatch_dtypes((torch.float16, torch.float32)),
        sample_inputs_func=common_methods_invocations.sample_inputs_comparison_ops,
        supports_autograd=False,
        formats=(0, 2, 3),
    ),
    OpInfo(
        'masked_fill',
        dtypes=_dispatch_dtypes((torch.int32, torch.int64, torch.float32)),
        dtypesIfNPU=_dispatch_dtypes((torch.int32, torch.int64, torch.float16, torch.float32)),
        sample_inputs_func=common_methods_invocations.sample_inputs_masked_fill,
        supports_out=False,
    ),
    OpInfo(
        'masked_scatter',
        dtypes=_dispatch_dtypes((torch.int32, torch.int64, torch.float32)),
        dtypesIfNPU=_dispatch_dtypes((torch.int32, torch.int64, torch.float16, torch.float32)),
        sample_inputs_func=common_methods_invocations.sample_inputs_masked_scatter,
        supports_out=False,
        skipSample={
            'test_variant_consistency_eager' : (3, 7, ),
        },
    ),
    OpInfo(
        'masked_select',
        dtypes=_dispatch_dtypes((torch.int32, torch.int64, torch.float32)),
        dtypesIfNPU=_dispatch_dtypes((torch.int32, torch.int64, torch.float16, torch.float32)),
        sample_inputs_func=common_methods_invocations.sample_inputs_masked_select,
        formats=(0, 2),
        skips=(
            DecorateInfo(unittest.skip("skipped!"), 'TestOps', 'test_variant_consistency_eager', 
            dtypes=[torch.float32]),
        ),
    ),
    OpInfo(
        'matmul',
        dtypes=_dispatch_dtypes((torch.float32, )),
        dtypesIfNPU=_dispatch_dtypes((torch.float16, torch.float32)),
        sample_inputs_func=common_methods_invocations.sample_inputs_matmul,
        formats=(2, ),
        skips=(
            DecorateInfo(unittest.skip("skipped!"), 'TestOps', 'test_correctness', 
            dtypes=[torch.float16, torch.float32]),
            DecorateInfo(unittest.skip("skipped!"), 'TestOps', 'test_variant_consistency_eager', 
            dtypes=[torch.float16, torch.float32]),
        ),
    ),
    BinaryUfuncInfo(
        'max',
        aliases=('maximum',),
        dtypes=_dispatch_dtypes((torch.float32, )),
        dtypesIfNPU=_dispatch_dtypes((torch.float16, torch.float32)),
        sample_inputs_func=common_methods_invocations.sample_inputs_max_min_binary,
        formats=(0, 3, 4, 29),
        supports_out=False,
        skipSample={
            'test_correctness' : (2, 3, 7, ),
        },
    ),
    OpInfo(
        'median',
        dtypes=_dispatch_dtypes((torch.float32, )),
        dtypesIfNPU=_dispatch_dtypes((torch.float16, torch.float32)),
        sample_inputs_func=partial(common_methods_invocations.sample_inputs_reduction, 
        supports_multiple_dims=False),
        supports_out=False,
        skips=(
            DecorateInfo(unittest.skip("skipped!"), 'TestOps', 'test_correctness', 
            dtypes=[torch.float16, torch.float32]),
            DecorateInfo(unittest.skip("skipped!"), 'TestOps', 'test_variant_consistency_eager', 
            dtypes=[torch.float16, torch.float32]),
        ),
    ),
    BinaryUfuncInfo(
        'min',
        aliases=('minimum',),
        dtypes=_dispatch_dtypes((torch.float32, )),
        dtypesIfNPU=_dispatch_dtypes((torch.float16, torch.float32, torch.int8, torch.int32)),
        sample_inputs_func=common_methods_invocations.sample_inputs_max_min_binary,
        formats=(0, 2),
    ),
    UnaryUfuncInfo(
        'nn.functional.mish',
        dtypes=_dispatch_dtypes((torch.float32, )),
        dtypesIfNPU=_dispatch_dtypes((torch.float16, torch.float32)),
        supports_out=False,
        skips=(
            DecorateInfo(unittest.skip("skipped!"), 'TestOps', 'test_correctness', 
            dtypes=[torch.float16, torch.float32]),
            DecorateInfo(unittest.skip("skipped!"), 'TestOps', 'test_variant_consistency_eager', 
            dtypes=[torch.float16, torch.float32]),
        ),
    ), 
    OpInfo(
        'mm',
        dtypes=_dispatch_dtypes((torch.float32, )),
        dtypesIfNPU=_dispatch_dtypes((torch.float16, torch.float32)),
        sample_inputs_func=common_methods_invocations.sample_inputs_mm,
        formats=(2, 29),
        skips=(
            DecorateInfo(unittest.skip("skipped!"), 'TestOps', 'test_correctness', 
            dtypes=[torch.float16, torch.float32]),
        ),
    ),
    OpInfo(
        'nn.functional.mse_loss',
        dtypes=_dispatch_dtypes((torch.float32, )),
        dtypesIfNPU=_dispatch_dtypes((torch.float32, )),
        sample_inputs_func=common_methods_invocations.sample_inputs_mse_loss,
        formats=(2, ),
        supports_out=False,
    ),
    BinaryUfuncInfo(
        'mul',
        aliases=('multiply',),
        dtypes=_dispatch_dtypes((torch.int32, torch.float32)),
        dtypesIfNPU=_dispatch_dtypes((torch.int32, torch.float16, torch.float32)),
        sample_inputs_func=partial(common_methods_invocations.sample_inputs_binary_pwise, 
        python_scalars=True),
        formats=(0, 3, 4, 29),
        skipSample={
            'test_variant_consistency_eager' : (8, 17, ),
        },
    ),
    OpInfo(
        'multinomial',
        dtypes=_dispatch_dtypes((torch.float32, )),
        dtypesIfNPU=_dispatch_dtypes((torch.float16, torch.float32, )),
        sample_inputs_func=common_methods_invocations.sample_inputs_multinomial,
        supports_autograd=False,
        method_variant=lambda inp, *args, **kwargs:
            wrapper_set_seed(torch.Tensor.multinomial, inp, *args, **kwargs),
        skips=(
            DecorateInfo(unittest.skip("skipped!"), 'TestOps', 'test_correctness', 
            dtypes=[torch.float16, torch.float32]),
            DecorateInfo(unittest.skip("skipped!"), 'TestOps', 'test_variant_consistency_eager', 
            dtypes=[torch.float16, torch.float32]),
        ),
    ),
    OpInfo(
        'mv',
        dtypes=_dispatch_dtypes((torch.float32, )),
        dtypesIfNPU=_dispatch_dtypes((torch.float32, )),
        sample_inputs_func=common_methods_invocations.sample_inputs_mv,
        skips=(
            DecorateInfo(unittest.skip("skipped!"), 'TestOps', 'test_correctness', 
            dtypes=[torch.float32]),
        ),
    ),
    BinaryUfuncInfo(
        'ne',
        aliases=('not_equal',),
        dtypes=_dispatch_dtypes((torch.float16, torch.float32)),
        dtypesIfNPU=_dispatch_dtypes((torch.float16, torch.float32)),
        sample_inputs_func=common_methods_invocations.sample_inputs_comparison_ops,
        supports_autograd=False,
        formats=(0, 3),
    ),
    UnaryUfuncInfo(
        'neg',
        aliases=('negative',),
        dtypes=_dispatch_dtypes((torch.float16, torch.float32)),
        dtypesIfNPU=_dispatch_dtypes((torch.float16, torch.float32)),
        formats=(0, 3, 29),
    ),
    OpInfo(
        'nn.functional.nll_loss',
        dtypes=_dispatch_dtypes((torch.float32, )),
        dtypesIfNPU=_dispatch_dtypes((torch.float16, torch.float32, )),
        sample_inputs_func=common_methods_invocations.sample_inputs_nll_loss,
        supports_out=False,
        skips=(
            DecorateInfo(unittest.skip("skipped!"), 'TestOps', 'test_correctness', 
            dtypes=[torch.float16, torch.float32]),
            DecorateInfo(unittest.skip("skipped!"), 'TestOps', 'test_variant_consistency_eager', 
            dtypes=[torch.float16, torch.float32]),
        ),
    ),
    OpInfo(
        'nonzero',
        dtypes=_dispatch_dtypes((torch.int32, torch.int64, torch.float16, torch.float32)),
        dtypesIfNPU=_dispatch_dtypes((torch.int32, torch.int64, torch.float16, torch.float32)),
        sample_inputs_func=common_methods_invocations.sample_inputs_nonzero,
        supports_autograd=False,
        skips=(
            DecorateInfo(unittest.skip("skipped!"), 'TestOps', 'test_correctness', 
            dtypes=[torch.int32, torch.int64, torch.float16, torch.float32]),
            DecorateInfo(unittest.skip("skipped!"), 'TestOps', 'test_variant_consistency_eager', 
            dtypes=[torch.float32]),
        )
    ),
    OpInfo(
        'norm',
        dtypes=_dispatch_dtypes((torch.float32, )),
        dtypesIfNPU=_dispatch_dtypes((torch.float32, )),
        sample_inputs_func=common_methods_invocations.sample_inputs_norm,
        skipSample={
            'test_correctness' : (3, 6, 7),
        },
        skips=(
            DecorateInfo(unittest.skip("skipped!"), 'TestOps', 'test_correctness', 
            dtypes=[torch.float32]),
        ),
    ),
    # normal has first and second test, imp first only 
    OpInfo(
        'normal',
        dtypes=_dispatch_dtypes((torch.float16, torch.float32)),
        dtypesIfNPU=_dispatch_dtypes((torch.float16, torch.float32)),
        sample_inputs_func=sample_inputs_normal_tensor_second,
        supports_autograd=False,
        formats=(2, ),
        inplace_variant=None,
        skips=(
            DecorateInfo(unittest.skip("skipped!"), 'TestOps', 'test_correctness',
            dtypes=[torch.float16, torch.float32]),
        ),
    ),
    OpInfo(
        'nn.functional.one_hot',
        dtypes=_dispatch_dtypes((torch.int32, )),
        dtypesIfNPU=_dispatch_dtypes((torch.int32, )),
        sample_inputs_func=common_methods_invocations.sample_inputs_one_hot,
        supports_out=False,
        skips=(
            DecorateInfo(unittest.skip("skipped!"), 'TestOps', 'test_correctness', 
            dtypes=[torch.int32]),
        ),
    ),
    OpInfo(
        'ones_like',
        dtypes=_dispatch_dtypes((torch.uint8, torch.int8, torch.int32, torch.float16, torch.float32)),
        dtypesIfNPU=_dispatch_dtypes((torch.uint8, torch.int8, torch.int32, torch.float16, torch.float32)),
        sample_inputs_func=common_methods_invocations.sample_inputs_like_fns,
        supports_autograd=False,
        formats=(2, ),
        supports_out=False,
        skips=(
            DecorateInfo(unittest.skip("skipped!"), 'TestOps', 'test_variant_consistency_eager', 
            dtypes=[torch.float32]),
        )
    ),
    BinaryUfuncInfo(
        'pow',
        dtypes=_dispatch_dtypes((torch.float32, )),
        dtypesIfNPU=_dispatch_dtypes((torch.float16, torch.float32)),
        sample_inputs_func=common_methods_invocations.sample_inputs_pow,
        formats=(2, ),
        supports_inplace_autograd=False,
    ),
    OpInfo(
        'nn.functional.prelu',
        dtypes=_dispatch_dtypes((torch.float32, )),
        dtypesIfNPU=_dispatch_dtypes((torch.float16, torch.float32)),
        sample_inputs_func=common_methods_invocations.sample_inputs_nn_functional_prelu,
        supports_out=False,
        skips=(
            DecorateInfo(unittest.skip("skipped!"), 'TestOps', 'test_correctness', 
            dtypes=[torch.float16, torch.float32]),
            DecorateInfo(unittest.skip("skipped!"), 'TestOps', 'test_variant_consistency_eager', 
            dtypes=[torch.float32,]),
        ),
    ),
    OpInfo(
        'put',
        dtypes=_dispatch_dtypes((torch.float16, torch.float32)),
        dtypesIfNPU=_dispatch_dtypes((torch.float16, torch.float32)),
        sample_inputs_func=common_methods_invocations.sample_inputs_put,
        supports_out=False,
        skips=(
            DecorateInfo(unittest.skip("skipped!"), 'TestOps', 'test_correctness', 
            dtypes=[torch.float16, torch.float32]),
            DecorateInfo(unittest.skip("skipped!"), 'TestOps', 'test_variant_consistency_eager', 
            dtypes=[torch.float32,]),
        ),
    ),
    OpInfo(
        'qr',
        dtypes=_dispatch_dtypes((torch.float32, )),
        dtypesIfNPU=_dispatch_dtypes((torch.float32, )),
        sample_inputs_func=common_methods_invocations.sample_inputs_linalg_qr_geqrf,
        skips=(
            DecorateInfo(unittest.skip("skipped!"), 'TestOps', 'test_correctness', 
            dtypes=[torch.float32]),
        ),
    ),
    UnaryUfuncInfo(
        'reciprocal',
        dtypes=_dispatch_dtypes((torch.float32, )),
        dtypesIfNPU=_dispatch_dtypes((torch.float16, torch.float32)),
        formats=(0, 3, 4, 29),
        skips=(
            DecorateInfo(unittest.skip("skipped!"), 'TestOps', 'test_correctness', 
            dtypes=[torch.float16, torch.float32]),
        ),
    ),  
    OpInfo(
        'nn.functional.relu',
        dtypes=_dispatch_dtypes((torch.float32, )),
        dtypesIfNPU=_dispatch_dtypes((torch.float16, torch.float32)),
        sample_inputs_func=common_methods_invocations.sample_inputs_nn_activation_relu,
        formats=(2, ),
        supports_out=False,
    ),
    BinaryUfuncInfo(
        'remainder',
        dtypes=_dispatch_dtypes((torch.float32, )),
        dtypesIfNPU=_dispatch_dtypes((torch.float16, torch.float32)),
        sample_inputs_func=common_methods_invocations.sample_inputs_fmod_remainder,
        skips=(
            DecorateInfo(unittest.skip("skipped!"), 'TestOps', 'test_correctness', 
            dtypes=[torch.float16, torch.float32]),
            DecorateInfo(unittest.skip("skipped!"), 'TestOps', 'test_variant_consistency_eager', 
            dtypes=[torch.float32]),
        ),
    ),  
    OpInfo(
        'renorm',
        dtypes=_dispatch_dtypes((torch.float16, torch.float32)),
        dtypesIfNPU=_dispatch_dtypes((torch.float16, torch.float32)),
        sample_inputs_func=common_methods_invocations.sample_inputs_renorm,
        skips=(
            DecorateInfo(unittest.skip("skipped!"), 'TestOps', 'test_correctness', 
            dtypes=[torch.float16, torch.float32]),
            DecorateInfo(unittest.skip("skipped!"), 'TestOps', 'test_variant_consistency_eager', 
            dtypes=[torch.float32]),
        ),
    ),
    OpInfo(
        'repeat_interleave',
        dtypes=_dispatch_dtypes((torch.int32, torch.float16, torch.float32)),
        dtypesIfNPU=_dispatch_dtypes((torch.int32, torch.float16, torch.float32)),
        sample_inputs_func=common_methods_invocations.sample_inputs_repeat_interleave,
        supports_out=False,
        skips=(
            DecorateInfo(unittest.skip("skipped!"), 'TestOps', 'test_correctness', 
            dtypes=[torch.int32, torch.float16, torch.float32]),
            DecorateInfo(unittest.skip("skipped!"), 'TestOps', 'test_variant_consistency_eager', 
            dtypes=[torch.float32]),
        ),
    ),
    OpInfo(
        'reshape',
        dtypes=_dispatch_dtypes((torch.bool, torch.int32, torch.float16, torch.float32)),
        dtypesIfNPU=_dispatch_dtypes((torch.bool, torch.int32, torch.float16, torch.float32)),
        sample_inputs_func=common_methods_invocations.sample_inputs_view_reshape,
        supports_out=False,
    ),
    # np
    OpInfo(
        'roll',
        dtypes=_dispatch_dtypes((torch.float16, torch.float32)),
        dtypesIfNPU=_dispatch_dtypes((torch.float16, torch.float32)),
        sample_inputs_func=common_methods_invocations.sample_inputs_roll,
        supports_out=False,
    ),
    UnaryUfuncInfo(
        'round',
        dtypes=_dispatch_dtypes((torch.float32, )),
        dtypesIfNPU=_dispatch_dtypes((torch.float16, torch.float32)),
    ),
    UnaryUfuncInfo(
        'nn.functional.celu',
        dtypes=_dispatch_dtypes((torch.float32, )),
        dtypesIfNPU=_dispatch_dtypes((torch.float16, torch.float32)),
        supports_forward_ad=True,
        supports_fwgrad_bwgrad=False,
        supports_autograd=True,
        assert_autodiffed=False,
        supports_gradgrad=True,
        supports_out=False,
        sample_kwargs=lambda device, dtype, input:
            ({'alpha': 0.8}, {'alpha': 0.8}),
        inplace_variant=lambda x, alpha=1.0:
            torch.nn.functional.celu(x, alpha, inplace=True),
    ),
    UnaryUfuncInfo(
        'nn.functional.rrelu',
        dtypes=_dispatch_dtypes((torch.float32, )),
        dtypesIfNPU=_dispatch_dtypes((torch.float16, torch.float32)),
        supports_out=False,
    ),
    BinaryUfuncInfo(
        'rsub',
        dtypes=_dispatch_dtypes((torch.int32, torch.float16, torch.float32)),
        dtypesIfNPU=_dispatch_dtypes((torch.int32, torch.float16, torch.float32)),
        sample_inputs_func=partial(common_methods_invocations.sample_inputs_rsub, 
        other_scalar=False),
        formats=(0, 2, 3, 29),
        supports_inplace_autograd=False,
        supports_out=False,
    ), 
    OpInfo(
        'scatter',
        dtypes=_dispatch_dtypes((torch.float32, )),
        dtypesIfNPU=_dispatch_dtypes((torch.float16, torch.float32)),
        sample_inputs_func=common_methods_invocations.sample_inputs_scatter,
        skips=(
            DecorateInfo(unittest.skip("skipped!"), 'TestOps', 'test_correctness', 
            dtypes=[torch.float16, torch.float32]),
            DecorateInfo(unittest.skip("skipped!"), 'TestOps', 'test_variant_consistency_eager', 
            dtypes=[torch.float32]),
        ),
    ),    
    OpInfo(
        'scatter_add',
        dtypes=_dispatch_dtypes((torch.float32, )),
        dtypesIfNPU=_dispatch_dtypes((torch.float16, torch.float32)),
        sample_inputs_func=common_methods_invocations.sample_inputs_scatter_add,
        skips=(
            DecorateInfo(unittest.skip("skipped!"), 'TestOps', 'test_correctness', 
            dtypes=[torch.float16, torch.float32]),
            DecorateInfo(unittest.skip("skipped!"), 'TestOps', 'test_variant_consistency_eager', 
            dtypes=[torch.float32]),
            DecorateInfo(unittest.skip("skipped!"), 'TestOps', 'test_out', 
            dtypes=[torch.float32]),
        ),
    ),  
    OpInfo(
        'searchsorted',
        dtypes=_dispatch_dtypes((torch.int32, torch.int64, torch.float32, )),
        dtypesIfNPU=_dispatch_dtypes((torch.int32, torch.int64, torch.float32)),
        sample_inputs_func=common_methods_invocations.sample_inputs_searchsorted,
        supports_autograd=False,
        skips=(
            DecorateInfo(unittest.skip("skipped!"), 'TestOps', 'test_correctness', 
            dtypes=[torch.int32, torch.int64, torch.float32]),
            DecorateInfo(unittest.skip("skipped!"), 'TestOps', 'test_variant_consistency_eager', 
            dtypes=[torch.float32, ]),
        ),
    ),  
    UnaryUfuncInfo(
        'sigmoid',
        aliases=('special.expit', 'nn.functional.sigmoid'),
        dtypes=_dispatch_dtypes((torch.float32, )),
        dtypesIfNPU=_dispatch_dtypes((torch.float16, torch.float32)),
        skipSample={
            'test_correctness' : (0, 2, ),
        },
    ), 
    UnaryUfuncInfo(
        'sign',
        dtypes=_dispatch_dtypes((torch.float32, )),
        dtypesIfNPU=_dispatch_dtypes((torch.float16, torch.float32)),
    ),
    UnaryUfuncInfo(
        'nn.functional.selu',
        dtypes=_dispatch_dtypes((torch.float32, )),
        dtypesIfNPU=_dispatch_dtypes((torch.float16, torch.float32)),
        supports_forward_ad=True,  # depends on 'elu'
        supports_fwgrad_bwgrad=False,  # Needs: elu_backward
        supports_autograd=True,
        assert_autodiffed=False,
        supports_gradgrad=True,
        supports_out=False,
        inplace_variant=lambda x: torch.nn.functional.selu(x, inplace=True),
    ),
    UnaryUfuncInfo(
        'nn.functional.silu',
        dtypes=_dispatch_dtypes((torch.float32, )),
        dtypesIfNPU=_dispatch_dtypes((torch.float16, torch.float32)),
        supports_out=False,
        skips=(
            DecorateInfo(unittest.skip("skipped!"), 'TestOps', 'test_correctness', 
            dtypes=[torch.float16, torch.float32]),
        ),
    ), 
    UnaryUfuncInfo(
        'sin',
        dtypes=_dispatch_dtypes((torch.float32, )),
        dtypesIfNPU=_dispatch_dtypes((torch.float16, torch.float32)),
    ), 
    UnaryUfuncInfo(
        'sinh',
        dtypes=_dispatch_dtypes((torch.float32, )),
        dtypesIfNPU=_dispatch_dtypes((torch.float16, torch.float32)),
    ), 
    OpInfo(
        'softmax',
        aliases=('special.softmax', 'nn.functional.softmax',),
        dtypes=_dispatch_dtypes((torch.float32, )),
        dtypesIfNPU=_dispatch_dtypes((torch.float16, torch.float32)),
        sample_inputs_func=common_methods_invocations.sample_inputs_softmax_variant,
        formats=(0, 3, 29),
        supports_out=False,
        skips=(
            DecorateInfo(unittest.skip("skipped!"), 'TestOps', 'test_correctness', 
            dtypes=[torch.float16, torch.float32]),
        ),
    ), 
    OpInfo(
        'nn.functional.softshrink',
        dtypes=_dispatch_dtypes((torch.float32, )),
        dtypesIfNPU=_dispatch_dtypes((torch.float16, torch.float32)),
        sample_inputs_func=common_methods_invocations.sample_inputs_softshrink_hardshrink_hardtanh,
        supports_out=False,
    ), 
    OpInfo(
        'sort',
        dtypes=_dispatch_dtypes((torch.float32, )),
        dtypesIfNPU=_dispatch_dtypes((torch.float16, torch.float32)),
        sample_inputs_func=common_methods_invocations.sample_inputs_sort,
        skips=(
            DecorateInfo(unittest.skip("skipped!"), 'TestOps', 'test_correctness', 
            dtypes=[torch.float16, torch.float32]),
            DecorateInfo(unittest.skip("skipped!"), 'TestOps', 'test_variant_consistency_eager', 
            dtypes=[torch.float32]),
        ),
    ), 
    UnaryUfuncInfo(
        'sqrt',
        dtypes=_dispatch_dtypes((torch.float32, )),
        dtypesIfNPU=_dispatch_dtypes((torch.float16, torch.float32)),
        formats=(0, 3),
        skipSample={
            'test_correctness' : (0, 2, ),
        },
    ), 
    OpInfo(
        'stack',
        dtypes=_dispatch_dtypes((torch.float32, )),
        dtypesIfNPU=_dispatch_dtypes((torch.float16, torch.float32)),
        sample_inputs_func=common_methods_invocations.sample_inputs_stack,
    ), 
    OpInfo(
        'std_mean',
        dtypes=_dispatch_dtypes((torch.float32, )),
        dtypesIfNPU=_dispatch_dtypes((torch.float16, torch.float32)),
        sample_inputs_func=partial(common_methods_invocations.sample_inputs_reduction, 
        supports_multiple_dims=False),
        supports_out=False,
        skips=(
            DecorateInfo(unittest.skip("skipped!"), 'TestOps', 'test_correctness', 
            dtypes=[torch.float16, torch.float32]),
        ),
    ), 
    BinaryUfuncInfo(
        'sub',
        aliases=('subtract',),
        dtypes=_dispatch_dtypes((torch.int32, torch.float32)),
        dtypesIfNPU=_dispatch_dtypes((torch.int32, torch.float16, torch.float32)),
        sample_inputs_func=partial(common_methods_invocations.sample_inputs_add_sub, 
        alpha=2, other_scalar=True),
        formats=(2, ),
        supports_inplace_autograd=False,
        skipSample={
            'test_variant_consistency_eager' : (8, 18),
        },
    ),  
    # sum reductioninfo
    OpInfo(
        'symeig',
        dtypes=_dispatch_dtypes((torch.float32, )),
        dtypesIfNPU=_dispatch_dtypes((torch.float32, )),
        sample_inputs_func=common_methods_invocations.sample_inputs_symeig,
        skips=(
            DecorateInfo(unittest.skip("skipped!"), 'TestOps', 'test_correctness', 
            dtypes=[torch.float32]),
            DecorateInfo(unittest.skip("skipped!"), 'TestOps', 'test_variant_consistency_eager', 
            dtypes=[torch.float32]),
        ),
    ),    
    OpInfo(
        'take',
        dtypes=_dispatch_dtypes((torch.int8, torch.int16, torch.int64, torch.float32, )),
        dtypesIfNPU=_dispatch_dtypes((torch.int8, torch.int16, torch.int64, torch.float16, 
        torch.float32, )),
        sample_inputs_func=common_methods_invocations.sample_inputs_take,
        skips=(
            DecorateInfo(unittest.skip("skipped!"), 'TestOps', 'test_correctness', 
            dtypes=[torch.int8, torch.int16, torch.int64, torch.float16, torch.float32]),
            DecorateInfo(unittest.skip("skipped!"), 'TestOps', 'test_variant_consistency_eager', 
            dtypes=[torch.float32]),
        ),
    ),   
    UnaryUfuncInfo(
        'tan',
        dtypes=_dispatch_dtypes((torch.float32, )),
        dtypesIfNPU=_dispatch_dtypes((torch.float32, )),
    ), 
    UnaryUfuncInfo(
        'tanh',
        dtypes=_dispatch_dtypes((torch.float32, )),
        dtypesIfNPU=_dispatch_dtypes((torch.float32, )),
        skipSample={
            'test_correctness' : (0, 2, ),
        },
    ), 
    OpInfo(
        'threshold',
        dtypes=_dispatch_dtypes((torch.int32, torch.float32)),
        dtypesIfNPU=_dispatch_dtypes((torch.int32, torch.float32)),
        sample_inputs_func=common_methods_invocations.sample_inputs_threshold,
    ),   
    OpInfo(
        'topk',
        dtypes=_dispatch_dtypes((torch.float32, )),
        dtypesIfNPU=_dispatch_dtypes((torch.float16, torch.float32)),
        sample_inputs_func=common_methods_invocations.sample_inputs_topk,
        formats=(0, 3, 4, 29),
        skips=(
            DecorateInfo(unittest.skip("skipped!"), 'TestOps', 'test_correctness', 
            dtypes=[torch.float16, torch.float32]),
            DecorateInfo(unittest.skip("skipped!"), 'TestOps', 'test_variant_consistency_eager', 
            dtypes=[torch.float32]),
        ),
    ),    
    OpInfo(
        'transpose',
        aliases=('swapdims', 'swapaxes'),
        dtypes=_dispatch_dtypes((torch.float16, torch.float32)),
        dtypesIfNPU=_dispatch_dtypes((torch.float16, torch.float32)),
        sample_inputs_func=common_methods_invocations.sample_inputs_transpose_swapdims,
        supports_out=False,
    ), 
    OpInfo(
        'triangular_solve',
        dtypes=_dispatch_dtypes((torch.float32, )),
        dtypesIfNPU=_dispatch_dtypes((torch.float32, )),
        sample_inputs_func=common_methods_invocations.sample_inputs_legacy_solve,
        skips=(
            DecorateInfo(unittest.skip("skipped!"), 'TestOps', 'test_correctness', 
            dtypes=[torch.float32]),
            DecorateInfo(unittest.skip("skipped!"), 'TestOps', 'test_variant_consistency_eager', 
            dtypes=[torch.float32]),
        ),
    ),  
    OpInfo(
        'tril',
        dtypes=_dispatch_dtypes((torch.float16, torch.float32, )),
        dtypesIfNPU=_dispatch_dtypes((torch.float16, torch.float32, )),
        sample_inputs_func=common_methods_invocations.sample_inputs_tril_triu,
        skips=(
            DecorateInfo(unittest.skip("skipped!"), 'TestOps', 'test_correctness', 
            dtypes=[torch.float16, torch.float32]),
            DecorateInfo(unittest.skip("skipped!"), 'TestOps', 'test_variant_consistency_eager', 
            dtypes=[torch.float32]),
        ),
    ),  
    OpInfo(
        'triu',
        dtypes=_dispatch_dtypes((torch.float16, torch.float32, )),
        dtypesIfNPU=_dispatch_dtypes((torch.float16, torch.float32, )),
        sample_inputs_func=common_methods_invocations.sample_inputs_tril_triu,
    ),  
    BinaryUfuncInfo(
        'true_divide',
        dtypes=_dispatch_dtypes((torch.bool, torch.int32, torch.float16, torch.float32)),
        dtypesIfNPU=_dispatch_dtypes((torch.bool, torch.int32, torch.float16, torch.float32)),
        sample_inputs_func=common_methods_invocations.sample_inputs_binary_pwise,
        skips=(
            DecorateInfo(unittest.skip("skipped!"), 'TestOps', 'test_correctness', 
            dtypes=[torch.bool, torch.int32, torch.float16, torch.float32]),
            DecorateInfo(unittest.skip("skipped!"), 'TestOps', 'test_variant_consistency_eager', 
            dtypes=[torch.float32]),
        ),
    ),  
    UnaryUfuncInfo(
        'trunc',
        aliases=('fix', ),
        dtypes=_dispatch_dtypes((torch.float32, )),
        dtypesIfNPU=_dispatch_dtypes((torch.float16, torch.float32)),
    ), 
    OpInfo(
        'where',
        dtypes=_dispatch_dtypes((torch.float32, )),
        dtypesIfNPU=_dispatch_dtypes((torch.float16, torch.float32)),
        sample_inputs_func=common_methods_invocations.sample_inputs_where,
        skips=(
            DecorateInfo(unittest.skip("skipped!"), 'TestOps', 'test_correctness', 
            dtypes=[torch.float16, torch.float32]),
            DecorateInfo(unittest.skip("skipped!"), 'TestOps', 'test_variant_consistency_eager', 
            dtypes=[torch.float32]),
            DecorateInfo(unittest.skip("skipped!"), 'TestOps', 'test_out', dtypes=[torch.float32]),
        ),
    ), 
    BinaryUfuncInfo(
        'xlogy',
        aliases=('special.xlogy', ),
        dtypes=_dispatch_dtypes((torch.float32, )),
        dtypesIfNPU=_dispatch_dtypes((torch.float32, )),
        sample_inputs_func=common_methods_invocations.sample_inputs_xlogy,
        skips=(
            DecorateInfo(unittest.skip("skipped!"), 'TestOps', 'test_correctness', 
            dtypes=[torch.float32]),
            DecorateInfo(unittest.skip("skipped!"), 'TestOps', 'test_variant_consistency_eager', 
            dtypes=[torch.float32]),
        ),
    ),  
    OpInfo(
        'zeros_like',
        dtypes=_dispatch_dtypes((torch.float32, )),
        dtypesIfNPU=_dispatch_dtypes((torch.float16, torch.float32)),
        sample_inputs_func=common_methods_invocations.sample_inputs_like_fns,
        supports_autograd=False,
        formats=(0, 3, 29),
        supports_out=False,
        skips=(
            DecorateInfo(unittest.skip("skipped!"), 'TestOps', 'test_variant_consistency_eager', 
            dtypes=[torch.float32]),
        ),
    ), 
]


tocpu_db: List[OpInfo] = [
    OpInfo(
        'linalg.vector_norm',
        op=torch.linalg.vector_norm,
        dtypes=floating_and_complex_types_and(torch.float16, torch.bfloat16),
        dtypesIfNPU=_dispatch_dtypes((torch.float16, torch.float32)),
        sample_inputs_func=common_methods_invocations.sample_inputs_linalg_vector_norm,
        aten_name='linalg_vector_norm',
        skipSample={
            'test_correctness' : (16, ),
        },
    ),
]<|MERGE_RESOLUTION|>--- conflicted
+++ resolved
@@ -97,11 +97,11 @@
         super().__init__(name, **kwargs)
 
 
-<<<<<<< HEAD
 class ReductionOpInfo(OpInfo, Of_ReductionOpInfo):
     def __init__(self, name, **kwargs):
         super().__init__(name, **kwargs)
-=======
+
+
 def sample_inputs_normal_tensor_second(self, device, dtype, requires_grad, **kwargs):
     cases = [
         ([3, 4], 0.3, {}),
@@ -109,7 +109,6 @@
         ([5, 6, 7, 8], [5, 6, 7, 8], {})
     ]
     return sample_inputs_normal_common(self, device, dtype, requires_grad, cases, **kwargs)
->>>>>>> fa900c05
 
 
 op_db: List[OpInfo] = [
