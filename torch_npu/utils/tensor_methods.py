--- conflicted
+++ resolved
@@ -1,190 +1,181 @@
-# Copyright (c) 2020 Huawei Technologies Co., Ltd
-# All rights reserved.
-#
-# Licensed under the BSD 3-Clause License  (the "License");
-# you may not use this file except in compliance with the License.
-# You may obtain a copy of the License at
-#
-# https://opensource.org/licenses/BSD-3-Clause
-#
-# Unless required by applicable law or agreed to in writing, software
-# distributed under the License is distributed on an "AS IS" BASIS,
-# WITHOUT WARRANTIES OR CONDITIONS OF ANY KIND, either express or implied.
-# See the License for the specific language governing permissions and
-# limitations under the License.
-
-
-import warnings
-import torch
-
-import torch_npu
-from torch_npu.utils.device_guard import torch_device_guard
-from .storage import _reduce_ex
-
-warnings.filterwarnings(action="once")
-warning_str = "The tensor methods of custom operators would cause performance drop." + \
-              " Suggest to use torch.{0} or torch_npu.{0} instead."
-
-
-def npu_format_cast_(self, format_or_tensor):
-    warnings.warn(warning_str.format("npu_format_cast_"))
-    return torch_npu.npu_format_cast_(self, format_or_tensor)
-
-
-def npu_format_cast(self, format_or_tensor):
-    warnings.warn(warning_str.format("npu_format_cast"))
-    return torch_npu.npu_format_cast(self, format_or_tensor)
-
-
-def npu_dtype_cast(self, dtype):
-    warnings.warn(warning_str.format("npu_dtype_cast"))
-    return torch_npu.npu_dtype_cast(self, dtype)
-
-
-def npu_dtype_cast_(self, other):
-    warnings.warn(warning_str.format("npu_dtype_cast_"))
-    return torch_npu.npu_dtype_cast_(self, other)
-
-
-def copy_memory_(self, src, non_blocking=False):
-    warnings.warn(warning_str.format("copy_memory_"))
-    return torch_npu.copy_memory_(self, src, non_blocking)
-
-
-def one_(self):
-    warnings.warn(warning_str.format("one_"))
-    return torch_npu.one_(self)
-
-
-def npu_confusion_transpose(self, perm, shape, transpose_first):
-    warnings.warn(warning_str.format("npu_confusion_transpose"))
-    return torch_npu.npu_confusion_transpose(self, perm, shape, transpose_first)
-
-
-@torch_device_guard
-def _npu(self, *args, **kwargs):
-<<<<<<< HEAD
-=======
-    if args and isinstance(args[0], str) and 'npu' in args[0]:
-        args = tuple([list(args)[0].replace('npu', torch_npu.npu.native_device)])
-    if kwargs:
-        device = kwargs.get("device", "")
-        if device and isinstance(device, str) and 'npu' in device:
-            kwargs['device'] = device.replace("npu", torch_npu.npu.native_device)
->>>>>>> 1b95bdcd
-    return torch_npu._C.npu(self, *args, **kwargs)
-
-
-@property
-def _is_npu(self):
-    return torch_npu._C.is_npu(self)
-
-
-def _type(self, *args, **kwargs):
-    return torch_npu._C.type(self, *args, **kwargs)
-
-
-@torch_device_guard
-def _to(self, *args, **kwargs):
-    return torch_npu._C.to(self, *args, **kwargs)
-
-
-def _record_stream(self, *args, **kwargs):
-    return torch_npu._C.record_stream(self, *args, **kwargs)
-
-
-class NpuStorage(object):
-
-    def __init__(self, size):
-        self._size = size
-
-    def size(self):
-        return self._size
-
-
-storage_impl = torch.Tensor.storage
-
-def _storage(self):
-    if torch_npu._C.is_npu(self):
-        return NpuStorage(torch_npu.get_storage_size(self))
-
-    return storage_impl(self)
-
-
-@torch_device_guard
-def _new_empty(self, *args, **kwargs):
-    if args and isinstance(args[0], int):
-        list_args = list(args)
-        sizes = []
-        for item in list_args:
-            if not isinstance(item, int):
-                break
-            sizes.append(item)
-        args = tuple([tuple(sizes)] + list_args[len(sizes):])
-    return torch_npu._C.new_empty(self, *args, **kwargs)
-
-
-@torch_device_guard
-def _new_empty_strided(self, *args, **kwargs):
-    return torch_npu._C.new_empty_strided(self, *args, **kwargs)
-
-
-@torch_device_guard
-def _new_full(self, *args, **kwargs):
-    return torch_npu._C.new_full(self, *args, **kwargs)
-
-
-@torch_device_guard
-def _new_ones(self, *args, **kwargs):
-
-    return torch._C._TensorBase.new_ones(self, *args, **kwargs)
-
-
-@torch_device_guard
-def _new_tensor(self, *args, **kwargs):
-
-    return torch._C._TensorBase.new_tensor(self, *args, **kwargs)
-
-
-@torch_device_guard
-def _new_zeros(self, *args, **kwargs):
-    if args and isinstance(args[0], int):
-        list_args = list(args)
-        sizes = []
-        for item in list_args:
-            if not isinstance(item, int):
-                break
-            sizes.append(item)
-        args = tuple([tuple(sizes)] + list_args[len(sizes):])
-    return torch_npu._C.new_zeros(self, *args, **kwargs)
-
-
-@property
-def _device(self):
-    if self.get_device() == -1:
-        return torch_npu._C.device("cpu")
-    return torch_npu._C.device(type="npu", index=self.get_device())
-
-
-def add_tensor_methods():
-    torch.Tensor.npu_format_cast_ = npu_format_cast_
-    torch.Tensor.npu_format_cast = npu_format_cast
-    torch.Tensor.npu_dtype_cast = npu_dtype_cast
-    torch.Tensor.npu_dtype_cast_ = npu_dtype_cast_
-    torch.Tensor.copy_memory_ = copy_memory_
-    torch.Tensor.one_ = one_
-    torch.Tensor.npu_confusion_transpose = npu_confusion_transpose
-    torch.Tensor.npu = _npu
-    torch.Tensor.type = _type
-    torch.Tensor.to = _to
-    torch.Tensor.device = _device
-    torch.Tensor.is_npu = _is_npu
-    torch.Tensor.record_stream = _record_stream
-    torch.Tensor.storage = _storage
-    torch.Tensor.new_empty = _new_empty
-    torch.Tensor.new_empty_strided = _new_empty_strided
-    torch.Tensor.new_full = _new_full
-    torch.Tensor.new_ones = _new_ones
-    torch.Tensor.new_tensor = _new_tensor
-    torch.Tensor.new_zeros = _new_zeros
-    torch.Tensor.__reduce_ex__ = _reduce_ex
+# Copyright (c) 2020 Huawei Technologies Co., Ltd
+# All rights reserved.
+#
+# Licensed under the BSD 3-Clause License  (the "License");
+# you may not use this file except in compliance with the License.
+# You may obtain a copy of the License at
+#
+# https://opensource.org/licenses/BSD-3-Clause
+#
+# Unless required by applicable law or agreed to in writing, software
+# distributed under the License is distributed on an "AS IS" BASIS,
+# WITHOUT WARRANTIES OR CONDITIONS OF ANY KIND, either express or implied.
+# See the License for the specific language governing permissions and
+# limitations under the License.
+
+
+import warnings
+import torch
+
+import torch_npu
+from torch_npu.utils.device_guard import torch_device_guard
+from .storage import _reduce_ex
+
+warnings.filterwarnings(action="once")
+warning_str = "The tensor methods of custom operators would cause performance drop." + \
+              " Suggest to use torch.{0} or torch_npu.{0} instead."
+
+
+def npu_format_cast_(self, format_or_tensor):
+    warnings.warn(warning_str.format("npu_format_cast_"))
+    return torch_npu.npu_format_cast_(self, format_or_tensor)
+
+
+def npu_format_cast(self, format_or_tensor):
+    warnings.warn(warning_str.format("npu_format_cast"))
+    return torch_npu.npu_format_cast(self, format_or_tensor)
+
+
+def npu_dtype_cast(self, dtype):
+    warnings.warn(warning_str.format("npu_dtype_cast"))
+    return torch_npu.npu_dtype_cast(self, dtype)
+
+
+def npu_dtype_cast_(self, other):
+    warnings.warn(warning_str.format("npu_dtype_cast_"))
+    return torch_npu.npu_dtype_cast_(self, other)
+
+
+def copy_memory_(self, src, non_blocking=False):
+    warnings.warn(warning_str.format("copy_memory_"))
+    return torch_npu.copy_memory_(self, src, non_blocking)
+
+
+def one_(self):
+    warnings.warn(warning_str.format("one_"))
+    return torch_npu.one_(self)
+
+
+def npu_confusion_transpose(self, perm, shape, transpose_first):
+    warnings.warn(warning_str.format("npu_confusion_transpose"))
+    return torch_npu.npu_confusion_transpose(self, perm, shape, transpose_first)
+
+
+@torch_device_guard
+def _npu(self, *args, **kwargs):
+    return torch_npu._C.npu(self, *args, **kwargs)
+
+
+@property
+def _is_npu(self):
+    return torch_npu._C.is_npu(self)
+
+
+def _type(self, *args, **kwargs):
+    return torch_npu._C.type(self, *args, **kwargs)
+
+
+@torch_device_guard
+def _to(self, *args, **kwargs):
+    return torch_npu._C.to(self, *args, **kwargs)
+
+
+def _record_stream(self, *args, **kwargs):
+    return torch_npu._C.record_stream(self, *args, **kwargs)
+
+
+class NpuStorage(object):
+
+    def __init__(self, size):
+        self._size = size
+
+    def size(self):
+        return self._size
+
+
+storage_impl = torch.Tensor.storage
+
+def _storage(self):
+    if torch_npu._C.is_npu(self):
+        return NpuStorage(torch_npu.get_storage_size(self))
+
+    return storage_impl(self)
+
+
+@torch_device_guard
+def _new_empty(self, *args, **kwargs):
+    if args and isinstance(args[0], int):
+        list_args = list(args)
+        sizes = []
+        for item in list_args:
+            if not isinstance(item, int):
+                break
+            sizes.append(item)
+        args = tuple([tuple(sizes)] + list_args[len(sizes):])
+    return torch_npu._C.new_empty(self, *args, **kwargs)
+
+
+@torch_device_guard
+def _new_empty_strided(self, *args, **kwargs):
+    return torch_npu._C.new_empty_strided(self, *args, **kwargs)
+
+
+@torch_device_guard
+def _new_full(self, *args, **kwargs):
+    return torch_npu._C.new_full(self, *args, **kwargs)
+
+
+@torch_device_guard
+def _new_ones(self, *args, **kwargs):
+
+    return torch._C._TensorBase.new_ones(self, *args, **kwargs)
+
+
+@torch_device_guard
+def _new_tensor(self, *args, **kwargs):
+
+    return torch._C._TensorBase.new_tensor(self, *args, **kwargs)
+
+
+@torch_device_guard
+def _new_zeros(self, *args, **kwargs):
+    if args and isinstance(args[0], int):
+        list_args = list(args)
+        sizes = []
+        for item in list_args:
+            if not isinstance(item, int):
+                break
+            sizes.append(item)
+        args = tuple([tuple(sizes)] + list_args[len(sizes):])
+    return torch_npu._C.new_zeros(self, *args, **kwargs)
+
+
+@property
+def _device(self):
+    if self.get_device() == -1:
+        return torch_npu._C.device("cpu")
+    return torch_npu._C.device(type="npu", index=self.get_device())
+
+
+def add_tensor_methods():
+    torch.Tensor.npu_format_cast_ = npu_format_cast_
+    torch.Tensor.npu_format_cast = npu_format_cast
+    torch.Tensor.npu_dtype_cast = npu_dtype_cast
+    torch.Tensor.npu_dtype_cast_ = npu_dtype_cast_
+    torch.Tensor.copy_memory_ = copy_memory_
+    torch.Tensor.one_ = one_
+    torch.Tensor.npu_confusion_transpose = npu_confusion_transpose
+    torch.Tensor.npu = _npu
+    torch.Tensor.type = _type
+    torch.Tensor.to = _to
+    torch.Tensor.device = _device
+    torch.Tensor.is_npu = _is_npu
+    torch.Tensor.record_stream = _record_stream
+    torch.Tensor.storage = _storage
+    torch.Tensor.new_empty = _new_empty
+    torch.Tensor.new_empty_strided = _new_empty_strided
+    torch.Tensor.new_full = _new_full
+    torch.Tensor.new_ones = _new_ones
+    torch.Tensor.new_tensor = _new_tensor
+    torch.Tensor.new_zeros = _new_zeros
+    torch.Tensor.__reduce_ex__ = _reduce_ex