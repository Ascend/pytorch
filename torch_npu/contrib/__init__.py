--- conflicted
+++ resolved
@@ -45,9 +45,6 @@
     "NpuDropPath",
     "Focus",
     "LinearA8W8Quant",
-<<<<<<< HEAD
     "FusedColorJitter"
-=======
     "LinearWeightQuant",
->>>>>>> cb5474bc
 ]