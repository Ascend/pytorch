--- conflicted
+++ resolved
@@ -925,21 +925,15 @@
       return shape;
     }
 
-<<<<<<< HEAD
-    c10::SmallVector<int64_t, SIZE> repeat_interleave_tensor_npu_output_size(const at::Tensor &repeats)
-    {
+    c10::SmallVector<int64_t, SIZE> repeat_interleave_tensor_npu_output_size(const at::Tensor &repeats) {
       c10::SmallVector<int64_t, SIZE> shape;
       shape.emplace_back(repeats.sum().item().toLong());
       return shape;
     }
 
-    c10::SmallVector<int64_t, SIZE> replication_pad2d_npu_output_size(const at::Tensor &self, c10::IntArrayRef padding)
-    {
-=======
     c10::SmallVector<int64_t, SIZE> replication_pad2d_npu_output_size(
         const at::Tensor &self,
         c10::IntArrayRef padding) {
->>>>>>> abf73054
       int64_t N = self.dim() == 3 ? 1 : self.size(-4);
       int64_t C = self.size(-3);
       int64_t H = self.size(-2);
