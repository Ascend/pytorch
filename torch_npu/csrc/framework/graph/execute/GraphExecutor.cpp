--- conflicted
+++ resolved
@@ -113,7 +113,14 @@
     cur_graph_id = cached_graph_id.value();
   }
 
-<<<<<<< HEAD
+  size_t input_number = inputs.tensors.size();
+  size_t output_number = outputs.tensors.size();
+  if (verbose_) {
+    string is_cache = cached_graph_id.has_value() ? "true" : "false";
+    NPU_LOGI("Using Graph Mode: current graph id = %u, cache hit = %s, input number = %zu, output number = %zu",
+             cur_graph_id, is_cache.c_str(), input_number, output_number);
+  }
+
   // Release GIL to avoid deadlocks.
   if (PyGILState_Check()) {
     Py_BEGIN_ALLOW_THREADS
@@ -123,17 +130,6 @@
     RunGraph(cur_graph_id, inputs, outputs);
   }
 
-=======
-  size_t input_number = inputs.tensors.size();
-  size_t output_number = outputs.tensors.size();
-  if (verbose_) {
-    string is_cache = cached_graph_id.has_value() ? "true" : "false";
-    NPU_LOGI("Using Graph Mode: current graph id = %u, cache hit = %s, input number = %zu, output number = %zu",
-             cur_graph_id, is_cache.c_str(), input_number, output_number);
-  }
-
-  RunGraph(cur_graph_id, inputs, outputs);
->>>>>>> c90c2695
   ScalarMemContext::GetContext().Reset();
   ResetGraphOutputs();
   if (!cached_graph_id.has_value()) {
