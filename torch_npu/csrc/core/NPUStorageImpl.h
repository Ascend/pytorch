#pragma once

#include <ATen/Tensor.h>
#include <c10/core/StorageImpl.h>
#include <c10/core/Allocator.h>
#include <c10/core/ScalarType.h>
#include <c10/util/typeid.h>
#include <c10/util/order_preserving_flat_hash_map.h>

#include "third_party/acl/inc/acl/acl_rt.h"
#include "third_party/acl/inc/acl/acl_base.h"

namespace torch_npu {

struct NPUStorageDesc {
public:
<<<<<<< HEAD
  struct use_byte_size_t {};

  c10::SmallVector<int64_t, 5> base_sizes_;
  c10::SmallVector<int64_t, 5> base_strides_;
  c10::SmallVector<int64_t, 5> storage_sizes_;
  int64_t base_offset_ = 0; // no use
  use_byte_size_t base_dtype_; // no use
  aclFormat origin_format_ = ACL_FORMAT_UNDEFINED;
  aclFormat npu_format_ = ACL_FORMAT_ND;
  // used to make CANN GE tensor from storagImpl
  caffe2::TypeMeta data_type_;
=======
    struct use_byte_size_t {};

    c10::SmallVector<int64_t,5> base_sizes_;
    c10::SmallVector<int64_t,5> base_strides_;
    c10::SmallVector<int64_t,5> storage_sizes_;
    int64_t base_offset_ = 0; // no use
    use_byte_size_t base_dtype_ = {}; // no use
    aclFormat origin_format_ = ACL_FORMAT_UNDEFINED;
    aclFormat npu_format_ = ACL_FORMAT_ND;
    // used to make CANN GE tensor from storagImpl
    caffe2::TypeMeta data_type_;
>>>>>>> 95626863
};

struct NPUStorageImpl : public c10::StorageImpl {
  explicit NPUStorageImpl(use_byte_size_t use_byte_size,
      size_t size_bytes,
      at::DataPtr data_ptr,
      at::Allocator* allocator,
      bool resizable);
  ~NPUStorageImpl() override = default;

  void release_resources() override;

  // not private
  NPUStorageDesc npu_desc_;

  NPUStorageDesc get_npu_desc() const {
    return npu_desc_;
  }
};

c10::intrusive_ptr<c10::StorageImpl> make_npu_storage_impl(
    c10::StorageImpl::use_byte_size_t,
    c10::SymInt size_bytes,
    c10::Allocator* allocator,
    bool resizable);

}
<|MERGE_RESOLUTION|>--- conflicted
+++ resolved
@@ -14,31 +14,17 @@
 
 struct NPUStorageDesc {
 public:
-<<<<<<< HEAD
-  struct use_byte_size_t {};
-
-  c10::SmallVector<int64_t, 5> base_sizes_;
-  c10::SmallVector<int64_t, 5> base_strides_;
-  c10::SmallVector<int64_t, 5> storage_sizes_;
-  int64_t base_offset_ = 0; // no use
-  use_byte_size_t base_dtype_; // no use
-  aclFormat origin_format_ = ACL_FORMAT_UNDEFINED;
-  aclFormat npu_format_ = ACL_FORMAT_ND;
-  // used to make CANN GE tensor from storagImpl
-  caffe2::TypeMeta data_type_;
-=======
     struct use_byte_size_t {};
 
-    c10::SmallVector<int64_t,5> base_sizes_;
-    c10::SmallVector<int64_t,5> base_strides_;
-    c10::SmallVector<int64_t,5> storage_sizes_;
+    c10::SmallVector<int64_t, 5> base_sizes_;
+    c10::SmallVector<int64_t, 5> base_strides_;
+    c10::SmallVector<int64_t, 5> storage_sizes_;
     int64_t base_offset_ = 0; // no use
     use_byte_size_t base_dtype_ = {}; // no use
     aclFormat origin_format_ = ACL_FORMAT_UNDEFINED;
     aclFormat npu_format_ = ACL_FORMAT_ND;
     // used to make CANN GE tensor from storagImpl
     caffe2::TypeMeta data_type_;
->>>>>>> 95626863
 };
 
 struct NPUStorageImpl : public c10::StorageImpl {
