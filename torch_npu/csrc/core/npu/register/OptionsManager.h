--- conflicted
+++ resolved
@@ -26,10 +26,7 @@
     static const char* GetAclConfigJsonPath();
     static uint32_t CheckUseHcclAsyncErrorHandleEnable();
     static uint32_t CheckUseDesyncDebugEnable();
-<<<<<<< HEAD
     C10_NPU_API static bool isACLGlobalLogOn(aclLogLevel level);
-=======
->>>>>>> 8ca393e7
 
 private:
     static int GetBoolTypeOption(const char* env_str, int defaultVal = 0);
