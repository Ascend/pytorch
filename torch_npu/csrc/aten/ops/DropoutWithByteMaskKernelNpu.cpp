// Copyright (c) 2020 Huawei Technologies Co., Ltd
// All rights reserved.
//
// Licensed under the BSD 3-Clause License  (the "License");
// you may not use this file except in compliance with the License.
// You may obtain a copy of the License at
//
// https://opensource.org/licenses/BSD-3-Clause
//
// Unless required by applicable law or agreed to in writing, software
// distributed under the License is distributed on an "AS IS" BASIS,
// WITHOUT WARRANTIES OR CONDITIONS OF ANY KIND, either express or implied.
// See the License for the specific language governing permissions and
// limitations under the License.

#include <torch/csrc/autograd/custom_function.h>

#include "torch_npu/csrc/framework/utils/CalcuOpUtil.h"
#include "torch_npu/csrc/framework/utils/NpuUtils.h"
#include "torch_npu/csrc/framework/utils/OpTemplate.h"
#include "torch_npu/csrc/core/npu/SecondaryStreamGuard.h"
#include "torch_npu/csrc/core/npu/NPUCachingAllocator.h"
#include "torch_npu/csrc/aten/NPUNativeFunctions.h"

#include <ATen/NPUGeneratorImpl.h>

namespace at_npu {
namespace native {
using torch::autograd::AutogradContext;
using tensor_list = std::vector<at::Tensor>;
at::Tensor dropout_do_mask_with_byte_mask(
    at::Tensor& result,
    const at::Tensor& self,
    const at::Tensor& mask,
    at::Scalar prob) {
  OpCommand cmd;
  cmd.Name("DropOutDoMaskV3")
      .Input(self)
      .Input(mask)
      .Input(prob, self.scalar_type(), CompileType::MEMORY_HOST_COMPILE_DEPENDENT)
      .Output(result)
      .Run();
  return result;
}

at::Tensor dropout_gen_byte_mask(const at::Tensor& self, at::Scalar prob) {
  at::IntArrayRef selfShape = self.sizes();
  at::Tensor mask = OpPreparation::ApplyTensorWithFormat(
      selfShape,
      self.options().dtype(at::kByte),
      ACL_FORMAT_ND);
  OpCommand cmd;
  // If either seed or seed2 are set to be non-zero, the random number generator
  // is seeded by the given seed. Otherwise, it is seeded by a random seed.
  // DropOutGenMaskV3 use seed and seed2 to generator a seed, like this:
  //  seed2   seed
  // 127~64   63~0
  // so, we set seed2 = 0 to ensure the seed which user set is equal to the seed 
  // used by the operator DropOutGenMaskV3
  const auto gen = at::npu::detail::getDefaultNPUGenerator();
  const int64_t seed = static_cast<int64_t>(gen.current_seed());
  const int64_t seed2 = 0;
  cmd.Name("DropOutGenMaskV3")
      .Input(selfShape)
      .Input(prob, self.scalar_type(), CompileType::MEMORY_HOST_COMPILE_DEPENDENT)
      .Output(mask)
      .Attr("seed", seed)
      .Attr("seed2", seed2)
      .Run();
  return mask;
}

std::tuple<at::Tensor, at::Tensor> dropout_npu_impl(
    at::Tensor result,
    const at::Tensor& self,
    double p) {
  at::Tensor selfCp = NpuUtils::format_contiguous(self);
  TORCH_CHECK(
      p >= 0 && p <= 1,
      "dropout probability has to be between 0 and 1, but got ", p);
  TORCH_CHECK(
      at::isFloatingType(selfCp.scalar_type()),
      "dropout only supports floating-point dtypes");

  double retain = 1. - p;
  at::Scalar prob = at::Scalar(retain);
  at::Tensor mask;
  auto original_stream = c10::npu::getCurrentNPUStream();
  {
    // During the life cycle of this raii instance, the calcu stream is set as the
    // secondary stream, and tasks are distributed to the secondary stream. At the
    // same time, according to the one-stream-one-pool principle, memory is also
    // alloced from the pool of the secondary stream.
    torch_npu::SecondaryStreamGuard guard(c10::npu::getCurrentSecondaryStream());
    mask = dropout_gen_byte_mask(selfCp, prob);
  }
  // When tasks on multiple streams read and write the same block of memory,
  // recordStream needs to be called to ensure the correctness of memory reuse.
  c10_npu::NPUCachingAllocator::recordStream(mask.storage().data_ptr(), original_stream);
  dropout_do_mask_with_byte_mask(result, selfCp, mask, prob);

  return std::tie(result, mask);
}

std::tuple<at::Tensor, at::Tensor> _dropout_with_byte_mask_new(
    const at::Tensor& self,
    double p) {
  at::Tensor result = OpPreparation::ApplyTensor(self);
  return dropout_npu_impl(result, self, p);
}

std::tuple<at::Tensor, at::Tensor> _dropout_with_byte_mask_inplace_new(
    at::Tensor& self,
    double p) {
   return dropout_npu_impl(self, self, p);
}

at::Tensor NPUNativeFunctions::_dropout_with_byte_mask_backward(
    const at::Tensor& grad_output,
    const at::Tensor& mask,
    double scale)  {
  TORCH_CHECK(
      at::isFloatingType(grad_output.scalar_type()),
      "dropoutbackward only supports floating-point dtypes");
  TORCH_CHECK(
      mask.scalar_type() == at::ScalarType::Byte,
      "mask should be torch.uint8 dtype");
  double retain =  1. - scale;
  at::Tensor result = OpPreparation::ApplyTensor(grad_output);

  OpCommand cmd;
  cmd.Name("DropOutDoMaskV3")
      .Input(grad_output)
      .Input(mask)
      .Input(retain, grad_output.scalar_type(), CompileType::MEMORY_HOST_COMPILE_DEPENDENT)
      .Output(result)
      .Run();

  return result;
}

class NPUdropoutwbmFunction: public torch::autograd::Function<NPUdropoutwbmFunction> {
public:
  static tensor_list forward(AutogradContext *ctx,
    const at::Tensor& self,
    double p) {
    ctx->saved_data["p"] = p;
    at::AutoNonVariableTypeMode g;
    auto result = _dropout_with_byte_mask_new(self, p);
    auto result1 = std::get<1>(result);
    ctx->save_for_backward({result1});
    tensor_list result_list = {std::get<0>(result), result1};
    return result_list;
  }

  static tensor_list backward(AutogradContext *ctx,
    tensor_list grad_outputs) {
    auto p = ctx->saved_data["p"].toDouble();
<<<<<<< HEAD
    auto saved = ctx->get_saved_variables();
    auto mask = saved[0];
=======
    auto mask = ctx->saved_data["output"].toTensor();
>>>>>>> 29946aba
    at::Tensor result = NPUNativeFunctions::_dropout_with_byte_mask_backward(grad_outputs[0], mask, p);
    tensor_list output = {result, at::Tensor()};
    return output;
  }
};

std::tuple<at::Tensor, at::Tensor> NPUNativeFunctions::_dropout_with_byte_mask(
    const at::Tensor& self,
    double p) {
    auto result = NPUdropoutwbmFunction::apply(self, p);
    std::tuple<at::Tensor, at::Tensor> output(result[0], result[1]);
    return output;
}

at::Tensor NPUNativeFunctions::dropout_with_byte_mask(const at::Tensor& self, double p, bool train) {
  TORCH_CHECK(
      self.is_npu(),
      "dropout_with_byte_mask only supports device for NPU!");
  if (p == 0 || !train || self.numel() == 0) {
    return self;
  }
  if (p == 1) {
    return self.mul(at::zeros(self.sizes(), self.options()));
  }
  return std::get<0>(NPUNativeFunctions::_dropout_with_byte_mask(self, p));
}


} // namespace native
} // namespace at
<|MERGE_RESOLUTION|>--- conflicted
+++ resolved
@@ -1,194 +1,190 @@
-// Copyright (c) 2020 Huawei Technologies Co., Ltd
-// All rights reserved.
-//
-// Licensed under the BSD 3-Clause License  (the "License");
-// you may not use this file except in compliance with the License.
-// You may obtain a copy of the License at
-//
-// https://opensource.org/licenses/BSD-3-Clause
-//
-// Unless required by applicable law or agreed to in writing, software
-// distributed under the License is distributed on an "AS IS" BASIS,
-// WITHOUT WARRANTIES OR CONDITIONS OF ANY KIND, either express or implied.
-// See the License for the specific language governing permissions and
-// limitations under the License.
-
-#include <torch/csrc/autograd/custom_function.h>
-
-#include "torch_npu/csrc/framework/utils/CalcuOpUtil.h"
-#include "torch_npu/csrc/framework/utils/NpuUtils.h"
-#include "torch_npu/csrc/framework/utils/OpTemplate.h"
-#include "torch_npu/csrc/core/npu/SecondaryStreamGuard.h"
-#include "torch_npu/csrc/core/npu/NPUCachingAllocator.h"
-#include "torch_npu/csrc/aten/NPUNativeFunctions.h"
-
-#include <ATen/NPUGeneratorImpl.h>
-
-namespace at_npu {
-namespace native {
-using torch::autograd::AutogradContext;
-using tensor_list = std::vector<at::Tensor>;
-at::Tensor dropout_do_mask_with_byte_mask(
-    at::Tensor& result,
-    const at::Tensor& self,
-    const at::Tensor& mask,
-    at::Scalar prob) {
-  OpCommand cmd;
-  cmd.Name("DropOutDoMaskV3")
-      .Input(self)
-      .Input(mask)
-      .Input(prob, self.scalar_type(), CompileType::MEMORY_HOST_COMPILE_DEPENDENT)
-      .Output(result)
-      .Run();
-  return result;
-}
-
-at::Tensor dropout_gen_byte_mask(const at::Tensor& self, at::Scalar prob) {
-  at::IntArrayRef selfShape = self.sizes();
-  at::Tensor mask = OpPreparation::ApplyTensorWithFormat(
-      selfShape,
-      self.options().dtype(at::kByte),
-      ACL_FORMAT_ND);
-  OpCommand cmd;
-  // If either seed or seed2 are set to be non-zero, the random number generator
-  // is seeded by the given seed. Otherwise, it is seeded by a random seed.
-  // DropOutGenMaskV3 use seed and seed2 to generator a seed, like this:
-  //  seed2   seed
-  // 127~64   63~0
-  // so, we set seed2 = 0 to ensure the seed which user set is equal to the seed 
-  // used by the operator DropOutGenMaskV3
-  const auto gen = at::npu::detail::getDefaultNPUGenerator();
-  const int64_t seed = static_cast<int64_t>(gen.current_seed());
-  const int64_t seed2 = 0;
-  cmd.Name("DropOutGenMaskV3")
-      .Input(selfShape)
-      .Input(prob, self.scalar_type(), CompileType::MEMORY_HOST_COMPILE_DEPENDENT)
-      .Output(mask)
-      .Attr("seed", seed)
-      .Attr("seed2", seed2)
-      .Run();
-  return mask;
-}
-
-std::tuple<at::Tensor, at::Tensor> dropout_npu_impl(
-    at::Tensor result,
-    const at::Tensor& self,
-    double p) {
-  at::Tensor selfCp = NpuUtils::format_contiguous(self);
-  TORCH_CHECK(
-      p >= 0 && p <= 1,
-      "dropout probability has to be between 0 and 1, but got ", p);
-  TORCH_CHECK(
-      at::isFloatingType(selfCp.scalar_type()),
-      "dropout only supports floating-point dtypes");
-
-  double retain = 1. - p;
-  at::Scalar prob = at::Scalar(retain);
-  at::Tensor mask;
-  auto original_stream = c10::npu::getCurrentNPUStream();
-  {
-    // During the life cycle of this raii instance, the calcu stream is set as the
-    // secondary stream, and tasks are distributed to the secondary stream. At the
-    // same time, according to the one-stream-one-pool principle, memory is also
-    // alloced from the pool of the secondary stream.
-    torch_npu::SecondaryStreamGuard guard(c10::npu::getCurrentSecondaryStream());
-    mask = dropout_gen_byte_mask(selfCp, prob);
-  }
-  // When tasks on multiple streams read and write the same block of memory,
-  // recordStream needs to be called to ensure the correctness of memory reuse.
-  c10_npu::NPUCachingAllocator::recordStream(mask.storage().data_ptr(), original_stream);
-  dropout_do_mask_with_byte_mask(result, selfCp, mask, prob);
-
-  return std::tie(result, mask);
-}
-
-std::tuple<at::Tensor, at::Tensor> _dropout_with_byte_mask_new(
-    const at::Tensor& self,
-    double p) {
-  at::Tensor result = OpPreparation::ApplyTensor(self);
-  return dropout_npu_impl(result, self, p);
-}
-
-std::tuple<at::Tensor, at::Tensor> _dropout_with_byte_mask_inplace_new(
-    at::Tensor& self,
-    double p) {
-   return dropout_npu_impl(self, self, p);
-}
-
-at::Tensor NPUNativeFunctions::_dropout_with_byte_mask_backward(
-    const at::Tensor& grad_output,
-    const at::Tensor& mask,
-    double scale)  {
-  TORCH_CHECK(
-      at::isFloatingType(grad_output.scalar_type()),
-      "dropoutbackward only supports floating-point dtypes");
-  TORCH_CHECK(
-      mask.scalar_type() == at::ScalarType::Byte,
-      "mask should be torch.uint8 dtype");
-  double retain =  1. - scale;
-  at::Tensor result = OpPreparation::ApplyTensor(grad_output);
-
-  OpCommand cmd;
-  cmd.Name("DropOutDoMaskV3")
-      .Input(grad_output)
-      .Input(mask)
-      .Input(retain, grad_output.scalar_type(), CompileType::MEMORY_HOST_COMPILE_DEPENDENT)
-      .Output(result)
-      .Run();
-
-  return result;
-}
-
-class NPUdropoutwbmFunction: public torch::autograd::Function<NPUdropoutwbmFunction> {
-public:
-  static tensor_list forward(AutogradContext *ctx,
-    const at::Tensor& self,
-    double p) {
-    ctx->saved_data["p"] = p;
-    at::AutoNonVariableTypeMode g;
-    auto result = _dropout_with_byte_mask_new(self, p);
-    auto result1 = std::get<1>(result);
-    ctx->save_for_backward({result1});
-    tensor_list result_list = {std::get<0>(result), result1};
-    return result_list;
-  }
-
-  static tensor_list backward(AutogradContext *ctx,
-    tensor_list grad_outputs) {
-    auto p = ctx->saved_data["p"].toDouble();
-<<<<<<< HEAD
-    auto saved = ctx->get_saved_variables();
-    auto mask = saved[0];
-=======
-    auto mask = ctx->saved_data["output"].toTensor();
->>>>>>> 29946aba
-    at::Tensor result = NPUNativeFunctions::_dropout_with_byte_mask_backward(grad_outputs[0], mask, p);
-    tensor_list output = {result, at::Tensor()};
-    return output;
-  }
-};
-
-std::tuple<at::Tensor, at::Tensor> NPUNativeFunctions::_dropout_with_byte_mask(
-    const at::Tensor& self,
-    double p) {
-    auto result = NPUdropoutwbmFunction::apply(self, p);
-    std::tuple<at::Tensor, at::Tensor> output(result[0], result[1]);
-    return output;
-}
-
-at::Tensor NPUNativeFunctions::dropout_with_byte_mask(const at::Tensor& self, double p, bool train) {
-  TORCH_CHECK(
-      self.is_npu(),
-      "dropout_with_byte_mask only supports device for NPU!");
-  if (p == 0 || !train || self.numel() == 0) {
-    return self;
-  }
-  if (p == 1) {
-    return self.mul(at::zeros(self.sizes(), self.options()));
-  }
-  return std::get<0>(NPUNativeFunctions::_dropout_with_byte_mask(self, p));
-}
-
-
-} // namespace native
-} // namespace at
+// Copyright (c) 2020 Huawei Technologies Co., Ltd
+// All rights reserved.
+//
+// Licensed under the BSD 3-Clause License  (the "License");
+// you may not use this file except in compliance with the License.
+// You may obtain a copy of the License at
+//
+// https://opensource.org/licenses/BSD-3-Clause
+//
+// Unless required by applicable law or agreed to in writing, software
+// distributed under the License is distributed on an "AS IS" BASIS,
+// WITHOUT WARRANTIES OR CONDITIONS OF ANY KIND, either express or implied.
+// See the License for the specific language governing permissions and
+// limitations under the License.
+
+#include <torch/csrc/autograd/custom_function.h>
+
+#include "torch_npu/csrc/framework/utils/CalcuOpUtil.h"
+#include "torch_npu/csrc/framework/utils/NpuUtils.h"
+#include "torch_npu/csrc/framework/utils/OpTemplate.h"
+#include "torch_npu/csrc/core/npu/SecondaryStreamGuard.h"
+#include "torch_npu/csrc/core/npu/NPUCachingAllocator.h"
+#include "torch_npu/csrc/aten/NPUNativeFunctions.h"
+
+#include <ATen/NPUGeneratorImpl.h>
+
+namespace at_npu {
+namespace native {
+using torch::autograd::AutogradContext;
+using tensor_list = std::vector<at::Tensor>;
+at::Tensor dropout_do_mask_with_byte_mask(
+    at::Tensor& result,
+    const at::Tensor& self,
+    const at::Tensor& mask,
+    at::Scalar prob) {
+  OpCommand cmd;
+  cmd.Name("DropOutDoMaskV3")
+      .Input(self)
+      .Input(mask)
+      .Input(prob, self.scalar_type(), CompileType::MEMORY_HOST_COMPILE_DEPENDENT)
+      .Output(result)
+      .Run();
+  return result;
+}
+
+at::Tensor dropout_gen_byte_mask(const at::Tensor& self, at::Scalar prob) {
+  at::IntArrayRef selfShape = self.sizes();
+  at::Tensor mask = OpPreparation::ApplyTensorWithFormat(
+      selfShape,
+      self.options().dtype(at::kByte),
+      ACL_FORMAT_ND);
+  OpCommand cmd;
+  // If either seed or seed2 are set to be non-zero, the random number generator
+  // is seeded by the given seed. Otherwise, it is seeded by a random seed.
+  // DropOutGenMaskV3 use seed and seed2 to generator a seed, like this:
+  //  seed2   seed
+  // 127~64   63~0
+  // so, we set seed2 = 0 to ensure the seed which user set is equal to the seed 
+  // used by the operator DropOutGenMaskV3
+  const auto gen = at::npu::detail::getDefaultNPUGenerator();
+  const int64_t seed = static_cast<int64_t>(gen.current_seed());
+  const int64_t seed2 = 0;
+  cmd.Name("DropOutGenMaskV3")
+      .Input(selfShape)
+      .Input(prob, self.scalar_type(), CompileType::MEMORY_HOST_COMPILE_DEPENDENT)
+      .Output(mask)
+      .Attr("seed", seed)
+      .Attr("seed2", seed2)
+      .Run();
+  return mask;
+}
+
+std::tuple<at::Tensor, at::Tensor> dropout_npu_impl(
+    at::Tensor result,
+    const at::Tensor& self,
+    double p) {
+  at::Tensor selfCp = NpuUtils::format_contiguous(self);
+  TORCH_CHECK(
+      p >= 0 && p <= 1,
+      "dropout probability has to be between 0 and 1, but got ", p);
+  TORCH_CHECK(
+      at::isFloatingType(selfCp.scalar_type()),
+      "dropout only supports floating-point dtypes");
+
+  double retain = 1. - p;
+  at::Scalar prob = at::Scalar(retain);
+  at::Tensor mask;
+  auto original_stream = c10::npu::getCurrentNPUStream();
+  {
+    // During the life cycle of this raii instance, the calcu stream is set as the
+    // secondary stream, and tasks are distributed to the secondary stream. At the
+    // same time, according to the one-stream-one-pool principle, memory is also
+    // alloced from the pool of the secondary stream.
+    torch_npu::SecondaryStreamGuard guard(c10::npu::getCurrentSecondaryStream());
+    mask = dropout_gen_byte_mask(selfCp, prob);
+  }
+  // When tasks on multiple streams read and write the same block of memory,
+  // recordStream needs to be called to ensure the correctness of memory reuse.
+  c10_npu::NPUCachingAllocator::recordStream(mask.storage().data_ptr(), original_stream);
+  dropout_do_mask_with_byte_mask(result, selfCp, mask, prob);
+
+  return std::tie(result, mask);
+}
+
+std::tuple<at::Tensor, at::Tensor> _dropout_with_byte_mask_new(
+    const at::Tensor& self,
+    double p) {
+  at::Tensor result = OpPreparation::ApplyTensor(self);
+  return dropout_npu_impl(result, self, p);
+}
+
+std::tuple<at::Tensor, at::Tensor> _dropout_with_byte_mask_inplace_new(
+    at::Tensor& self,
+    double p) {
+   return dropout_npu_impl(self, self, p);
+}
+
+at::Tensor NPUNativeFunctions::_dropout_with_byte_mask_backward(
+    const at::Tensor& grad_output,
+    const at::Tensor& mask,
+    double scale)  {
+  TORCH_CHECK(
+      at::isFloatingType(grad_output.scalar_type()),
+      "dropoutbackward only supports floating-point dtypes");
+  TORCH_CHECK(
+      mask.scalar_type() == at::ScalarType::Byte,
+      "mask should be torch.uint8 dtype");
+  double retain =  1. - scale;
+  at::Tensor result = OpPreparation::ApplyTensor(grad_output);
+
+  OpCommand cmd;
+  cmd.Name("DropOutDoMaskV3")
+      .Input(grad_output)
+      .Input(mask)
+      .Input(retain, grad_output.scalar_type(), CompileType::MEMORY_HOST_COMPILE_DEPENDENT)
+      .Output(result)
+      .Run();
+
+  return result;
+}
+
+class NPUdropoutwbmFunction: public torch::autograd::Function<NPUdropoutwbmFunction> {
+public:
+  static tensor_list forward(AutogradContext *ctx,
+    const at::Tensor& self,
+    double p) {
+    ctx->saved_data["p"] = p;
+    at::AutoNonVariableTypeMode g;
+    auto result = _dropout_with_byte_mask_new(self, p);
+    auto result1 = std::get<1>(result);
+    ctx->save_for_backward({result1});
+    tensor_list result_list = {std::get<0>(result), result1};
+    return result_list;
+  }
+
+  static tensor_list backward(AutogradContext *ctx,
+    tensor_list grad_outputs) {
+    auto p = ctx->saved_data["p"].toDouble();
+    auto saved = ctx->get_saved_variables();
+    auto mask = saved[0];
+    at::Tensor result = NPUNativeFunctions::_dropout_with_byte_mask_backward(grad_outputs[0], mask, p);
+    tensor_list output = {result, at::Tensor()};
+    return output;
+  }
+};
+
+std::tuple<at::Tensor, at::Tensor> NPUNativeFunctions::_dropout_with_byte_mask(
+    const at::Tensor& self,
+    double p) {
+    auto result = NPUdropoutwbmFunction::apply(self, p);
+    std::tuple<at::Tensor, at::Tensor> output(result[0], result[1]);
+    return output;
+}
+
+at::Tensor NPUNativeFunctions::dropout_with_byte_mask(const at::Tensor& self, double p, bool train) {
+  TORCH_CHECK(
+      self.is_npu(),
+      "dropout_with_byte_mask only supports device for NPU!");
+  if (p == 0 || !train || self.numel() == 0) {
+    return self;
+  }
+  if (p == 1) {
+    return self.mul(at::zeros(self.sizes(), self.options()));
+  }
+  return std::get<0>(NPUNativeFunctions::_dropout_with_byte_mask(self, p));
+}
+
+
+} // namespace native
+} // namespace at