--- conflicted
+++ resolved
@@ -72,13 +72,8 @@
 
   // 检查是否指定mm输出为NCHW。待NLP模型总体策略制定后删去
   if ((self.scalar_type() == at::ScalarType::Float || self.scalar_type() == at::ScalarType::Half) &&
-<<<<<<< HEAD
-      !c10::npu::OptionsManager::CheckSwitchMMOutputEnable()) {
+      !torch_npu::option::OptionsManager::CheckSwitchMMOutputEnable()) {
     result = OpPreparation::ApplyTensorWithFormat(outputSize, self.options(), ACL_FORMAT_FRACTAL_NZ);
-=======
-      !torch_npu::option::OptionsManager::CheckSwitchMMOutputEnable()) {
-    result = at::empty_with_format(outputSize, self.options(), ACL_FORMAT_FRACTAL_NZ);
->>>>>>> a72f2915
   } else {
     result = OpPreparation::ApplyTensorWithFormat(outputSize, self.options(), ACL_FORMAT_ND);
   }
