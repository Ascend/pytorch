--- conflicted
+++ resolved
@@ -1187,12 +1187,8 @@
   std::vector<at::Tensor> inputTensors = {inputTensor};
   std::vector<at::Tensor> outputTensors = {outputTensor};
   int ranks = getSize();
-<<<<<<< HEAD
   TORCH_CHECK(ranks > 0, "Invalid ranks ", ranks);
-  uint64_t index = inputTensor.numel() / ranks;
-=======
   uint64_t index = static_cast<uint64_t>(inputTensor.numel() / ranks);
->>>>>>> 32383d4e
   if (outputSplitSizes.empty()) {
     for (int i = 0; i < ranks; i++) {
       inputSplitSizes.push_back(index);
@@ -1209,13 +1205,8 @@
   inputSpl[0] = 0;
   outputSpl[0] = 0;
   for (int i = 0; i < outSize; i++) {
-<<<<<<< HEAD
-    outputCounts[i] = outputSplitSizes[i];
+    outputCounts[i] = static_cast<uint64_t>(outputSplitSizes[i]);
     if (i > 0) {
-=======
-    outputCounts[i] = static_cast<uint64_t>(outputSplitSizes[i]);
-    if(i > 0){
->>>>>>> 32383d4e
         outputSpl[i] = outputSpl[i-1] + outputCounts[i-1];
     }
   }
