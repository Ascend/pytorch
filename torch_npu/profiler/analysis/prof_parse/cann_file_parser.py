--- conflicted
+++ resolved
@@ -61,10 +61,7 @@
         CANNDataEnum.MATRIX: [r"^communication_matrix\.json"],
         CANNDataEnum.OP_STATISTIC: [r"^op_statistic_\d+_\d+\.csv", r"^op_statistic_\d+_\d+_\d+\.csv",
                                     r"^op_statistic_\d+_\d+_\d+_\d+\.csv"],
-<<<<<<< HEAD
         CANNDataEnum.NPU_MODULE_MEM: [r"^npu_module_mem_\d_\d_\d+\.csv"],
-=======
->>>>>>> b6fbf751
     }
 
     def __init__(self, profiler_path: str):
